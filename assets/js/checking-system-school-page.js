/**
 * Checking System - School Drilldown Page
 * Shows all classes in a school with aggregated completion metrics
 */

(() => {
  let cachedData = null;
  let schoolData = null;
  let classes = [];
  let students = []; // Deduplicated unique students (for card count)
  let allStudentRecords = []; // All student records including duplicates (for table view)
  let classMetrics = new Map(); // classId -> { students, setStatus, outstanding }
  let surveyStructure = null;
  let taskToSetMap = new Map();
  let currentViewMode = 'class'; // 'class' or 'student'
  let currentStudentViewMode = 'set'; // 'set' or 'task' (only used when currentViewMode is 'student')
  let systemConfig = null; // Checking system config for column names
  let studentSubmissionData = new Map(); // coreId -> { submissions: [], setStatus: {}, outstanding: 0 }

  /**
   * Load system configuration
   */
  async function loadSystemConfig() {
    if (systemConfig) return systemConfig;
    
    try {
      const response = await fetch('config/checking_system_config.json');
      systemConfig = await response.json();
      console.log('[SchoolPage] System config loaded');
      return systemConfig;
    } catch (error) {
      console.error('[SchoolPage] Failed to load system config:', error);
      systemConfig = { schoolPageTaskView: { taskColumnNames: {}, equalWidthColumns: false } };
      return systemConfig;
    }
  }

  /**
   * Initialize the page
   */
  async function init() {
    console.log('[SchoolPage] Initializing...');
    
    // Get schoolId from URL
    const urlParams = new URLSearchParams(window.location.search);
    const schoolId = urlParams.get('schoolId');
    
    if (!schoolId) {
      alert('No school specified');
      window.location.href = 'checking_system_home.html';
      return;
    }

    // Load system config
    await loadSystemConfig();

    // Load cached data
    cachedData = window.CheckingSystemData?.getCachedData();
    if (!cachedData) {
      alert('Please go through home page first');
      window.location.href = 'checking_system_home.html';
      return;
    }

    // Get school data
    schoolData = cachedData.schoolIdMap.get(schoolId);
    if (!schoolData) {
      alert('School not found');
      return;
    }

    // Get all classes and students in this school
    classes = cachedData.classes.filter(c => c.schoolId === schoolId);
    allStudentRecords = cachedData.students.filter(s => s.schoolId === schoolId && s.coreId && s.coreId.trim() !== '');
    
    // Deduplicate students by coreId for card count (keep only unique students)
    const uniqueStudentsMap = new Map();
    allStudentRecords.forEach(student => {
      const existingStudent = uniqueStudentsMap.get(student.coreId);
      // Keep the record with the higher year (most recent), or first one if years are equal
      if (!existingStudent || (student.year && existingStudent.year && student.year > existingStudent.year)) {
        uniqueStudentsMap.set(student.coreId, student);
      } else if (!existingStudent.year && student.year) {
        // Prefer records with year data
        uniqueStudentsMap.set(student.coreId, student);
      }
    });
    students = Array.from(uniqueStudentsMap.values()); // For card count only

    // Count valid classes (excluding 無班級 placeholder classes)
    const validClasses = classes.filter(c => !c.actualClassName.includes('無班級'));
    
    // Debug: Check if there are K1 students without a 無班級 (K1) class
    const k1StudentsInUnclassified = students.filter(s => {
      const cls = classes.find(c => c.classId === s.classId);
      return cls && cls.actualClassName.includes('無班級') && cls.grade === 1;
    });
    
    console.log(`[SchoolPage] Found ${validClasses.length} valid classes (${classes.length} total), ${students.length} unique students (${allStudentRecords.length} total records)`);
    if (k1StudentsInUnclassified.length === 0) {
      console.log(`[SchoolPage] Note: No K1 students in 無班級 classes - this school may not have unclassified K1 students`);
    }

    // Load survey structure
    await loadSurveyStructure();

    // Fetch and aggregate submission data
    await fetchAndAggregateData();

    // Render the page
    renderPage();

    // Setup export button
    setupExportButton();

    // Setup filters
    setupFilters();

    lucide.createIcons();
  }

  /**
   * Load survey structure and build task-to-set mapping
   */
  async function loadSurveyStructure() {
    try {
      const response = await fetch('assets/tasks/survey-structure.json');
      surveyStructure = await response.json();
      
      // Build task-to-set mapping
      surveyStructure.sets.forEach(set => {
        set.sections.forEach(section => {
          const taskName = section.file.replace('.json', '');
          const taskKey = taskName.toLowerCase();
          taskToSetMap.set(taskKey, set.id);
          
          // Also map aliases if available
          const metadata = surveyStructure.taskMetadata[taskName];
          if (metadata && metadata.aliases) {
            metadata.aliases.forEach(alias => {
              taskToSetMap.set(alias.toLowerCase(), set.id);
            });
          }
        });
      });
      
      taskToSetMap.set('nonsym', 'set1');
      
      console.log('[SchoolPage] Task-to-set mapping loaded:', taskToSetMap.size, 'tasks');
    } catch (error) {
      console.error('[SchoolPage] Failed to load survey structure:', error);
      throw error;
    }
  }

  /**
   * Fetch and aggregate submission data for all students
   */
  async function fetchAndAggregateData() {
    if (!window.JotFormCache) {
      console.warn('[SchoolPage] JotForm cache not available');
      return;
    }

    try {
      console.log('[SchoolPage] Building validation cache for all students...');
      
      // VALIDATION ARCHITECTURE NOTE:
      // The school page uses JotFormCache.buildStudentValidationCache() which internally
      // calls TaskValidator.validateAllTasks() for each student. This ensures that
      // school-level aggregation uses the SAME validation logic as the student page.
      //
      // The validation cache:
      // 1. Merges submissions for each student (earliest wins)
      // 2. Calls TaskValidator for accurate validation
      // 3. Calculates set completion status
      // 4. Handles gender-conditional tasks (TEC_Male vs TEC_Female)
      // 5. Caches results in IndexedDB for performance
      //
      // School-level metrics are then aggregated by class from these individual
      // student validations, ensuring consistency across all hierarchical levels.
      const validationCache = await window.JotFormCache.buildStudentValidationCache(
        students,
        surveyStructure,
        {
          formId: cachedData.credentials?.jotformFormId,
          apiKey: cachedData.credentials?.jotformApiKey
        }
      );
      
      console.log(`[SchoolPage] Validation cache built for ${validationCache.size} students`);
      
      // Store student submission data for By Student view
      for (const [coreId, cache] of validationCache.entries()) {
        if (cache.error) {
          console.warn(`[SchoolPage] Validation error for ${coreId}:`, cache.error);
          continue;
        }
        
        studentSubmissionData.set(coreId, {
          submissions: cache.submissions,
          setStatus: convertSetStatus(cache.setStatus),
          outstanding: calculateOutstanding(cache.setStatus),
          validationCache: cache  // Store full cache for future use
        });
      }
      
      // Aggregate by class - use ALL student records (not deduplicated)
      // This ensures K1, K2, K3 classes count their respective year's students
      for (const cls of classes) {
        const classStudents = allStudentRecords.filter(s => s.classId === cls.classId);
        const classData = {
          students: classStudents,
          setCompletion: {
            set1: { complete: 0, incomplete: 0, total: 0 },
            set2: { complete: 0, incomplete: 0, total: 0 },
            set3: { complete: 0, incomplete: 0, total: 0 },
            set4: { complete: 0, incomplete: 0, total: 0 }
          }
        };

        // Aggregate completion status from validation cache
        for (const student of classStudents) {
          const cache = validationCache.get(student.coreId);
          
          // Count all students in total, regardless of whether they have data
          for (const setId of ['set1', 'set2', 'set3', 'set4']) {
            classData.setCompletion[setId].total++;
            
            // Only count complete/incomplete if student has cache
            if (cache && !cache.error) {
              const setStatus = cache.setStatus[setId];
              if (setStatus) {
                if (setStatus.status === 'complete') {
                  classData.setCompletion[setId].complete++;
                } else if (setStatus.status === 'incomplete') {
                  classData.setCompletion[setId].incomplete++;
                }
                // notstarted status means neither complete nor incomplete
              }
            }
          }
        }

        classMetrics.set(cls.classId, classData);
      }

      console.log('[SchoolPage] Aggregated data for', classes.length, 'classes');
    } catch (error) {
      console.error('[SchoolPage] Failed to fetch and aggregate data:', error);
    }
  }

  /**
   * Convert validation cache set status to school page format
   * By Set view: green (complete), red (incomplete), grey (not started) - NO yellow
   */
  function convertSetStatus(setStatus) {
    const result = {};
    for (const setId in setStatus) {
      const set = setStatus[setId];
      // Map status to color codes
      if (set.status === 'complete') {
        result[setId] = 'green';
      } else if (set.status === 'incomplete') {
        result[setId] = 'red';  // Changed from orange to red - no yellow in By Set view
      } else {
        result[setId] = 'grey';
      }
    }
    return result;
  }

  /**
   * Calculate outstanding count from set status
   * Returns the number of incomplete TASKS, not sets
   */
  function calculateOutstanding(setStatus) {
    let outstanding = 0;
    for (const setId in setStatus) {
      const set = setStatus[setId];
      if (!set) continue;

      if (Array.isArray(set.tasks) && set.tasks.length > 0) {
        set.tasks.forEach(task => {
          if (task?.ignoredForIncompleteChecks) return;
          if (!task.complete) {
            outstanding++;
          }
        });
        continue;
      }

      if (typeof set.tasksTotal === 'number' && typeof set.tasksComplete === 'number') {
        outstanding += Math.max(0, set.tasksTotal - set.tasksComplete);
      }
    }
    return outstanding;
  }

  /**
   * Calculate school-wide completion metrics
   */
  function calculateSchoolMetrics() {
    const metrics = {
      set1: { complete: 0, total: 0 },
      set2: { complete: 0, total: 0 },
      set3: { complete: 0, total: 0 },
      set4: { complete: 0, total: 0 }
    };

    for (const [classId, classData] of classMetrics.entries()) {
      for (const setId of ['set1', 'set2', 'set3', 'set4']) {
        metrics[setId].complete += classData.setCompletion[setId].complete;
        metrics[setId].total += classData.setCompletion[setId].total;
      }
    }

    return metrics;
  }

  /**
   * Render the page
   */
  function renderPage() {
    // Update school profile
    document.getElementById('school-name-chinese').textContent = schoolData.schoolNameChinese;
    document.getElementById('school-name-english').textContent = schoolData.schoolName;
    document.getElementById('school-id').textContent = schoolData.schoolId;
    document.getElementById('school-district').textContent = schoolData.district || '—';
    document.getElementById('school-group').textContent = schoolData.group || '—';
    // Count only valid classes (excluding 無班級 placeholder classes)
    const validClassesCount = classes.filter(c => !c.actualClassName.includes('無班級')).length;
    document.getElementById('total-classes').textContent = validClassesCount;
    document.getElementById('total-students').textContent = students.length;
    
    // Update class count display (optional element)
    const classCountEl = document.getElementById('class-count');
    if (classCountEl) {
      classCountEl.textContent = `${classes.length} ${classes.length === 1 ? 'class' : 'classes'}`;
    }
    
    document.title = `${schoolData.schoolNameChinese} · 4Set Checking System`;

    // Build breadcrumbs matching class page style
    const breadcrumbDistrict = document.querySelector('.breadcrumb-district');
    const breadcrumbGroup = document.querySelector('.breadcrumb-group');
    const breadcrumbSchool = document.querySelector('.breadcrumb-school');
    
    if (schoolData.district) {
      breadcrumbDistrict.textContent = schoolData.district;
      breadcrumbDistrict.href = `checking_system_1_district.html?district=${encodeURIComponent(schoolData.district)}`;
    }
    if (schoolData.group) {
      breadcrumbGroup.textContent = `Group ${schoolData.group}`;
      breadcrumbGroup.href = `checking_system_1_group.html?group=${schoolData.group}`;
    }
    breadcrumbSchool.textContent = schoolData.schoolNameChinese;

    // Calculate and display school-wide completion metrics
    const schoolMetrics = calculateSchoolMetrics();
    for (const setId of ['set1', 'set2', 'set3', 'set4']) {
      const metric = schoolMetrics[setId];
      const percentage = metric.total > 0 ? Math.round((metric.complete / metric.total) * 100) : 0;
      document.getElementById(`${setId}-completion`).textContent = `${percentage}%`;
      document.getElementById(`${setId}-count`).textContent = `${metric.complete}/${metric.total}`;
    }

    // Initialize view mode buttons
    updateMainViewMode();
    
    // Render main view (classes or students based on currentViewMode)
    renderMainView();
  }

  /**
   * Get display label for grade number
   */
  function getGradeLabel(gradeNumber) {
    if (gradeNumber === 1) return 'K1';
    if (gradeNumber === 2) return 'K2';
    if (gradeNumber === 3) return 'K3';
    if (gradeNumber === 0) return 'Other';
    return '—';
  }

  /**
   * Render classes table with status lights (PRD-compliant)
   */
  function renderClassesTable() {
    const container = document.getElementById('classes-table');
    if (!container) return;
    
    // Check if there are any regular classes (non-無班級)
    const hasRegularClasses = classes.some(c => !c.actualClassName.includes('無班級'));
    
    // Check if all 無班級 classes have 0 students
    const allEmptyClasses = classes.every(c => {
      if (c.actualClassName.includes('無班級')) {
        const metrics = classMetrics.get(c.classId);
        return !metrics || !metrics.students || metrics.students.length === 0;
      }
      return true; // Regular classes don't affect this check
    });
    
    // If no regular classes and all 無班級 are empty, show empty state
    if (!hasRegularClasses && allEmptyClasses && students.length === 0) {
      container.innerHTML = `
        <div class="entry-card p-6 text-center">
          <i data-lucide="inbox" class="w-12 h-12 mx-auto text-[color:var(--muted-foreground)] mb-4"></i>
          <h3 class="text-lg font-semibold mb-2">No Students Found</h3>
          <p class="text-[color:var(--muted-foreground)]">This school doesn't have any students with Core IDs assigned yet.</p>
        </div>
      `;
      lucide.createIcons();
      return;
    }
    
    // Filter out old-style 無班級 classes (C-XXX-99 without K1/K2/K3 suffix and grade=0)
    // These are legacy placeholders that should be replaced by grade-specific versions
    const filteredClasses = classes.filter(c => {
      // Keep all non-無班級 classes
      if (!c.actualClassName.includes('無班級')) return true;
      
      // Keep grade-specific 無班級 classes (with K1/K2/K3 in name or classId)
      if (c.actualClassName.match(/無班級\s*\([KN]\d\)/)) return true;
      if (c.classId.match(/-99-[KN]\d$/)) return true;
      
      // Filter out old-style C-XXX-99 with grade 0 (Other)
      if (c.classId.match(/-99$/) && c.grade === 0) return false;
      
      // Keep 無班級 with specific grade (1, 2, 3) even without suffix
      if (c.grade >= 1 && c.grade <= 3) return true;
      
      return false; // Filter out anything else that's ambiguous
    });
    
    // Only show 無班級 classes if they have students (don't create empty placeholders)
    // Check if 無班級 classes exist and have students
    const classesWithPlaceholders = filteredClasses.filter(c => {
      // Keep all non-無班級 classes
      if (!c.actualClassName.includes('無班級')) return true;
      
      // For 無班級 classes, only keep if they have students
      const metrics = classMetrics.get(c.classId);
      const hasStudents = metrics && metrics.students && metrics.students.length > 0;
      return hasStudents;
    });
    
    // Sort: Regular classes first (by grade, then name), then 無班級 classes (K1, K2, K3, Other)
    const sortedClasses = classesWithPlaceholders.sort((a, b) => {
      const aIs無班級 = a.actualClassName.includes('無班級');
      const bIs無班級 = b.actualClassName.includes('無班級');
      
      // Regular classes come before 無班級 classes
      if (!aIs無班級 && bIs無班級) return -1;
      if (aIs無班級 && !bIs無班級) return 1;
      
      // Among regular classes, sort by grade then name
      if (!aIs無班級 && !bIs無班級) {
        if (a.grade !== b.grade) return a.grade - b.grade;
        return a.actualClassName.localeCompare(b.actualClassName, 'zh-Hant');
      }
      
      // Among 無班級 classes, sort by grade (K1=1, K2=2, K3=3, Other=0)
      if (aIs無班級 && bIs無班級) {
        return a.grade - b.grade;
      }
      
      return 0;
    });

    // Create table header
    const table = document.createElement('div');
    table.className = 'overflow-x-auto';
    
    table.innerHTML = `
      <table class="w-full text-sm">
        <thead class="border-b border-[color:var(--border)]">
          <tr class="text-left">
            <th class="px-3 py-2 font-semibold text-[color:var(--foreground)]">Class</th>
            <th class="px-3 py-2 font-semibold text-[color:var(--foreground)]">Class ID</th>
            <th class="px-3 py-2 font-semibold text-[color:var(--foreground)]">Grade</th>
            <th class="px-3 py-2 font-semibold text-[color:var(--foreground)]">Students</th>
            <th class="px-3 py-2 font-semibold text-[color:var(--foreground)] text-center">Set 1</th>
            <th class="px-3 py-2 font-semibold text-[color:var(--foreground)] text-center">Set 2</th>
            <th class="px-3 py-2 font-semibold text-[color:var(--foreground)] text-center">Set 3</th>
            <th class="px-3 py-2 font-semibold text-[color:var(--foreground)] text-center">Set 4</th>
          </tr>
        </thead>
        <tbody>
          ${sortedClasses.map(cls => {
            const metrics = classMetrics.get(cls.classId);
            const classStudents = metrics?.students || [];
            
            const setStatuses = [];
            
            for (const setId of ['set1', 'set2', 'set3', 'set4']) {
              const setData = metrics?.setCompletion[setId];
              const complete = setData?.complete || 0;
              const incomplete = setData?.incomplete || 0;
              const total = setData?.total || 0;
              
              // Determine status light color per actual student data
              // Green = all complete, Yellow = some in progress (incomplete), Red = mix of complete and incomplete, Grey = not started
              let statusClass = 'status-grey';
              if (complete === total && total > 0) {
                statusClass = 'status-green';
              } else if (complete > 0 && incomplete > 0) {
                // Some complete, some incomplete - Red
                statusClass = 'status-red';
              } else if (complete > 0 && incomplete === 0) {
                // Some complete, rest not started - Red
                statusClass = 'status-red';
              } else if (incomplete > 0 && complete === 0) {
                // None complete, but some in progress - Red (incomplete)
                statusClass = 'status-red';
              }
              
              const title = `${complete} complete, ${incomplete} in progress, ${total - complete - incomplete} not started`;
              setStatuses.push(`<span class="status-circle ${statusClass}" title="${title}"></span>`);
            }
            
            return `
              <tr class="border-b border-[color:var(--border)] hover:bg-[color:var(--muted)]/30 transition-colors" data-class-row data-grade="${String(cls.grade || 0)}" data-has-data="${classStudents.length > 0}">
                <td class="px-3 py-3">
                  <a href="checking_system_3_class.html?classId=${encodeURIComponent(cls.classId)}" class="font-semibold font-noto text-[color:var(--foreground)] hover:text-[color:var(--primary)]">
                    ${cls.actualClassName}
                  </a>
                  ${cls.teacherNames ? `<p class="text-xs text-[color:var(--muted-foreground)] mt-0.5">${cls.teacherNames}</p>` : ''}
                </td>
                <td class="px-3 py-3 text-xs font-mono text-[color:var(--muted-foreground)]">
                  ${cls.classId}
                </td>
                <td class="px-3 py-3 text-[color:var(--muted-foreground)]">
                  ${getGradeLabel(cls.grade)}
                </td>
                <td class="px-3 py-3">
                  <button onclick="window.openStudentListModal('${cls.classId}')" class="text-[color:var(--primary)] hover:underline font-medium">
                    ${classStudents.length}
                  </button>
                </td>
                <td class="px-3 py-3 text-center">${setStatuses[0]}</td>
                <td class="px-3 py-3 text-center">${setStatuses[1]}</td>
                <td class="px-3 py-3 text-center">${setStatuses[2]}</td>
                <td class="px-3 py-3 text-center">${setStatuses[3]}</td>
              </tr>
            `;
          }).join('')}
        </tbody>
      </table>
    `;
    
    container.innerHTML = '';
    container.appendChild(table);
  }

  /**
   * Render students table (By Student view)
   * Shows unique students aggregated from all classes in the school
   */
  function renderStudentsTable() {
    const container = document.getElementById('students-table');
    if (!container) return;
    
    // Apply filters to get filtered students (use all records, not deduplicated)
    const filteredStudents = applyStudentFilters(allStudentRecords);
    
    if (allStudentRecords.length === 0) {
      container.innerHTML = `
        <div class="px-4 py-8 text-center text-[color:var(--muted-foreground)]">
          <i data-lucide="inbox" class="w-12 h-12 mx-auto mb-2 text-[color:var(--muted-foreground)]"></i>
          <p>No students with Core IDs found in this school</p>
        </div>
      `;
      lucide.createIcons();
      return;
    }
    
    if (currentStudentViewMode === 'set') {
      renderStudentsTableBySet(container, filteredStudents);
    } else {
      renderStudentsTableByTask(container, filteredStudents);
    }
    
    lucide.createIcons();
  }

  /**
   * Render students table in Set-by-Set view
   */
  function renderStudentsTableBySet(container, filteredStudents) {
    let html = `
      <table class="min-w-full text-sm">
        <thead class="bg-[color:var(--muted)]/30 text-xs text-[color:var(--muted-foreground)]">
          <tr>
            <th class="px-4 py-3 text-left font-medium">Student Name</th>
            <th class="px-4 py-3 text-left font-medium">Core ID</th>
            <th class="px-4 py-3 text-left font-medium">Class</th>
            <th class="px-4 py-3 text-left font-medium">Grade</th>
            <th class="px-4 py-3 text-left font-medium">Set 1</th>
            <th class="px-4 py-3 text-left font-medium">Set 2</th>
            <th class="px-4 py-3 text-left font-medium">Set 3</th>
            <th class="px-4 py-3 text-left font-medium">Set 4</th>
          </tr>
        </thead>
        <tbody class="divide-y divide-[color:var(--border)]">
    `;
    
    if (filteredStudents.length === 0) {
      html += `
        <tr>
          <td colspan="8" class="px-4 py-8 text-center text-[color:var(--muted-foreground)]">
            <p>No students match the current filter</p>
          </td>
        </tr>
      `;
    } else {
      filteredStudents.forEach(student => {
        const data = studentSubmissionData.get(student.coreId);
        const setStatus = data?.validationCache?.setStatus;
        const classInfo = classes.find(c => c.classId === student.classId);
        
        html += `
          <tr class="hover:bg-[color:var(--muted)]/20 transition-colors" data-student-row data-grade="${String(classInfo?.grade || 0)}" data-has-data="${data ? 'true' : 'false'}">
            <td class="px-4 py-3">
              <a href="checking_system_4_student.html?coreId=${encodeURIComponent(student.coreId)}&year=${encodeURIComponent(student.year || student.grade || 'K3')}" 
                 class="font-medium text-[color:var(--primary)] hover:underline font-noto">
                ${student.studentName}
              </a>
            </td>
            <td class="px-4 py-3 text-xs font-mono text-[color:var(--muted-foreground)]">${student.coreId}</td>
            <td class="px-4 py-3 text-xs text-[color:var(--muted-foreground)]">${classInfo?.actualClassName || '—'}</td>
            <td class="px-4 py-3 text-xs text-[color:var(--muted-foreground)]">${getGradeLabel(classInfo?.grade)}</td>
            ${renderSetStatus(getSetStatusColor(setStatus, 'set1'))}
            ${renderSetStatus(getSetStatusColor(setStatus, 'set2'))}
            ${renderSetStatus(getSetStatusColor(setStatus, 'set3'))}
            ${renderSetStatus(getSetStatusColor(setStatus, 'set4'))}
          </tr>
        `;
      });
    }
    
    html += `
        </tbody>
      </table>
    `;
    
    container.innerHTML = html;
  }

  /**
   * Render students table in Task-by-Task view
   * Similar to class page task view but for school-level aggregation
   */
  function renderStudentsTableByTask(container, filteredStudents) {
    // Get all tasks from survey structure in order
    const allTasks = [];
    const genderTasksProcessed = new Set();
    
    if (surveyStructure && surveyStructure.sets) {
      surveyStructure.sets.forEach(set => {
        set.sections.forEach(section => {
          const taskName = section.file.replace('.json', '');
          
          // Handle gender-conditional tasks (TEC_Male, TEC_Female)
          if (section.showIf && section.showIf.gender) {
            const baseTaskName = taskName.replace(/_Male|_Female/i, '');
            
            if (!genderTasksProcessed.has(baseTaskName)) {
              genderTasksProcessed.add(baseTaskName);
              allTasks.push({
                name: baseTaskName,
                originalNames: [taskName],
                setId: set.id,
                order: section.order,
                isGenderConditional: true
              });
            } else {
              const existing = allTasks.find(t => t.name === baseTaskName);
              if (existing && !existing.originalNames.includes(taskName)) {
                existing.originalNames.push(taskName);
              }
            }
            return;
          }
          
          // Regular tasks
          allTasks.push({
            name: taskName,
            originalNames: [taskName],
            setId: set.id,
            order: section.order,
            isGenderConditional: false
          });
        });
      });
    }
    
    // Get column width settings from config
    const taskColumnWidth = systemConfig?.schoolPageTaskView?.taskColumnWidth || '120px';
    const studentNameColumnWidth = systemConfig?.schoolPageTaskView?.studentNameColumnWidth || '200px';
    const coreIdColumnWidth = systemConfig?.schoolPageTaskView?.coreIdColumnWidth || '120px';
    const classColumnWidth = systemConfig?.schoolPageTaskView?.classColumnWidth || '150px';
    const gradeColumnWidth = systemConfig?.schoolPageTaskView?.gradeColumnWidth || '80px';
    const useEqualWidth = systemConfig?.schoolPageTaskView?.equalWidthColumns !== false;
    const columnNames = systemConfig?.schoolPageTaskView?.taskColumnNames || {};
    
    // Group tasks by set for the set header row
    const setGroups = {};
    allTasks.forEach(task => {
      if (!setGroups[task.setId]) {
        setGroups[task.setId] = [];
      }
      setGroups[task.setId].push(task);
    });
    
    // Define light background colors for each set
    const setColors = {
      'set1': 'rgba(43, 57, 144, 0.06)',
      'set2': 'rgba(141, 190, 80, 0.08)',
      'set3': 'rgba(147, 51, 234, 0.06)',
      'set4': 'rgba(249, 157, 51, 0.08)'
    };
    
    let html = `
      <table class="min-w-full text-sm">
        <thead class="bg-[color:var(--muted)]/30 text-xs text-[color:var(--muted-foreground)]">
          <!-- Set grouping row -->
          <tr class="border-b border-[color:var(--border)]">
            <th rowspan="2" class="px-4 py-3 text-left font-medium sticky left-0 bg-white z-20" style="width: ${studentNameColumnWidth}; min-width: ${studentNameColumnWidth}; max-width: ${studentNameColumnWidth};">Student Name</th>
            <th rowspan="2" class="px-4 py-3 text-left font-medium" style="width: ${coreIdColumnWidth}; min-width: ${coreIdColumnWidth}; max-width: ${coreIdColumnWidth};">Core ID</th>
            <th rowspan="2" class="px-4 py-3 text-left font-medium" style="width: ${classColumnWidth}; min-width: ${classColumnWidth}; max-width: ${classColumnWidth};">Class</th>
            <th rowspan="2" class="px-4 py-3 text-left font-medium" style="width: ${gradeColumnWidth}; min-width: ${gradeColumnWidth}; max-width: ${gradeColumnWidth};">Grade</th>
    `;
    
    // Add set headers with merged cells and background colors
    ['set1', 'set2', 'set3', 'set4'].forEach(setId => {
      const tasksInSet = setGroups[setId] || [];
      if (tasksInSet.length > 0) {
        const setLabel = setId.replace('set', 'Set ');
        const bgColor = setColors[setId];
        html += `<th colspan="${tasksInSet.length}" class="px-2 py-2 text-center font-semibold text-[color:var(--foreground)]" style="background-color: ${bgColor};">${setLabel}</th>`;
      }
    });
    
    html += `
          </tr>
          <!-- Task name row -->
          <tr>
    `;
    
    // Add column headers for each task with set background colors
    allTasks.forEach(task => {
      const displayName = columnNames[task.name] || task.name;
      const bgColor = setColors[task.setId];
      const widthStyle = useEqualWidth ? `width: ${taskColumnWidth}; min-width: ${taskColumnWidth}; max-width: ${taskColumnWidth}; ` : '';
      html += `<th class="px-4 py-3 text-center font-medium" style="${widthStyle}background-color: ${bgColor};" title="${task.name}">${displayName}</th>`;
    });
    
    html += `
          </tr>
        </thead>
        <tbody class="divide-y divide-[color:var(--border)]">
    `;
    
    if (filteredStudents.length === 0) {
      html += `
        <tr>
          <td colspan="${allTasks.length + 4}" class="px-4 py-8 text-center text-[color:var(--muted-foreground)]">
            <p>No students match the current filter</p>
          </td>
        </tr>
      `;
    } else {
      filteredStudents.forEach(student => {
        const data = studentSubmissionData.get(student.coreId);
        const setStatus = data?.validationCache?.setStatus;
        const classInfo = classes.find(c => c.classId === student.classId);
        
        html += `
          <tr class="hover:bg-[color:var(--muted)]/20 transition-colors" data-student-row data-grade="${String(classInfo?.grade || 0)}" data-has-data="${data ? 'true' : 'false'}">
            <td class="px-4 py-3 sticky left-0 bg-white z-20">
              <a href="checking_system_4_student.html?coreId=${encodeURIComponent(student.coreId)}&year=${encodeURIComponent(student.year || student.grade || 'K3')}" 
                 class="font-medium text-[color:var(--primary)] hover:underline font-noto">
                ${student.studentName}
              </a>
            </td>
            <td class="px-4 py-3 text-xs font-mono text-[color:var(--muted-foreground)]">${student.coreId}</td>
            <td class="px-4 py-3 text-xs text-[color:var(--muted-foreground)]">${classInfo?.actualClassName || '—'}</td>
            <td class="px-4 py-3 text-xs text-[color:var(--muted-foreground)]">${getGradeLabel(classInfo?.grade)}</td>
        `;
        
        // Add status for each task with set background colors
        allTasks.forEach(task => {
          const taskStatus = getTaskStatus(setStatus, task, student);
          const bgColor = setColors[task.setId];
          html += `
            <td class="px-4 py-3 text-center" style="background-color: ${bgColor};">
              <span class="status-circle ${taskStatus}" title="${task.name}"></span>
            </td>
          `;
        });
        
        html += `
          </tr>
        `;
      });
    }
    
    html += `
        </tbody>
      </table>
    `;
    
    container.innerHTML = html;
  }

  /**
   * Get task status for a specific task
   * Handles gender-conditional tasks (TEC) by checking student gender
   */
  function getTaskStatus(setStatus, task, student) {
    if (!setStatus) return 'status-grey';
    
    // For gender-conditional tasks, determine which version to look for based on student gender
    let searchTaskIds = [];
    
    if (task.isGenderConditional && task.originalNames) {
      // Normalize student gender
      let studentGender = (student.gender || '').toLowerCase();
      if (studentGender === 'm') studentGender = 'male';
      if (studentGender === 'f') studentGender = 'female';
      
      // Find the appropriate task based on gender
      const appropriateTask = task.originalNames.find(name => {
        const nameLower = name.toLowerCase();
        if (studentGender === 'male' && nameLower.includes('male') && !nameLower.includes('female')) return true;
        if (studentGender === 'female' && nameLower.includes('female')) return true;
        return false;
      });
      
      searchTaskIds = appropriateTask ? [appropriateTask.toLowerCase()] : task.originalNames.map(n => n.toLowerCase());
    } else {
      searchTaskIds = task.originalNames.map(n => n.toLowerCase());
    }
    
    // Search through all sets for this task
    for (const setId of ['set1', 'set2', 'set3', 'set4']) {
      const set = setStatus[setId];
      if (!set || !set.tasks) continue;
      
      for (const searchId of searchTaskIds) {
        const foundTask = set.tasks.find(t => 
          t.taskId === searchId || 
          t.taskId.includes(searchId) || 
          searchId.includes(t.taskId)
        );
        
        if (foundTask) {
<<<<<<< HEAD
          // Post-term detection or termination mismatch (yellow): Data quality issue
          // Yellow indicates EITHER post-termination activity OR termination mismatch
          if (foundTask.hasPostTerminationAnswers) return 'status-yellow';
=======
          if (foundTask.ignoredForIncompleteChecks || foundTask.taskId.includes('Math Fluency')) return 'status-grey';

          // Warning detection (yellow): Post-termination data OR termination mismatch
          if (foundTask.hasPostTerminationAnswers || foundTask.hasTerminationMismatch) return 'status-yellow';
>>>>>>> be30cb35
          
          // Complete (green): All questions answered or properly terminated
          if (foundTask.complete) return 'status-green';
          
          // Incomplete (red): Started but not complete
          if (foundTask.answered > 0) return 'status-red';
          
          // Not started (grey): No answers yet
          return 'status-grey';
        }
      }
    }
    
    return 'status-grey';
  }

  /**
   * Get set status color based on validation cache
   * Status values from validation: 'complete', 'incomplete', 'notstarted'
   */
  function getSetStatusColor(setStatus, setId) {
    if (!setStatus || !setStatus[setId]) return 'grey';
    
    const set = setStatus[setId];
    
    // Determine color based on set status
    if (set.status === 'complete') return 'green';
    if (set.status === 'incomplete') return 'red';
    // Note: 'notstarted' falls through to grey
    
    return 'grey';
  }

  /**
   * Render set status indicator (By Set view only - no yellow/Warning)
   */
  function renderSetStatus(status, label) {
    const statusConfig = {
      green: { class: 'status-green', textClass: 'text-emerald-600', text: 'Complete' },
      red: { class: 'status-red', textClass: 'text-red-600', text: 'Incomplete' },
      grey: { class: 'status-grey', textClass: 'text-[color:var(--muted-foreground)]', text: 'Not Started' }
    };
    
    const config = statusConfig[status] || statusConfig.grey;
    
    return `
      <td class="px-4 py-3">
        <span class="inline-flex items-center gap-2 text-xs ${config.textClass}">
          <span class="status-circle ${config.class}" title="${config.text}"></span>
          <span class="hidden sm:inline">${config.text}</span>
        </span>
      </td>
    `;
  }

  /**
   * Setup export button - exports Markdown validation report
   * Uses centralized ExportUtils.exportReport orchestrator
   */
  function setupExportButton() {
    const exportButton = document.getElementById('export-button');
    if (!exportButton) return;

    exportButton.addEventListener('click', async () => {
      await window.ExportUtils.exportReport({
        type: 'school',
        data: { schoolData, classes, students },
        loadValidationCache: () => window.JotFormCache.loadValidationCache()
      });
    });
    
    // Setup validate button
    const validateButton = document.getElementById('validate-button');
    if (validateButton) {
      validateButton.addEventListener('click', async () => {
        console.log('[SchoolPage] Running cache validation...');
        
        // Get schoolId from URL
        const urlParams = new URLSearchParams(window.location.search);
        const schoolId = urlParams.get('schoolId');
        
        if (!schoolId) {
          alert('Missing schoolId parameter in URL');
          return;
        }
        
        // Determine current view mode
        const viewByClassBtn = document.getElementById('view-by-class-btn');
        const byClassActive = viewByClassBtn?.classList.contains('active');
        const viewMode = byClassActive ? 'by-set' : 'by-task';
        
        try {
          validateButton.disabled = true;
          validateButton.innerHTML = '<i data-lucide="loader-2" class="w-3.5 h-3.5 flex-shrink-0 animate-spin"></i><span>Validating...</span>';
          lucide.createIcons();
          
          const validator = CacheValidator.create('school', {
            schoolId: schoolId,
            viewMode
          });
          const results = await validator.validate();
          CacheValidator.showResults(results);
        } catch (error) {
          console.error('[SchoolPage] Validation error:', error);
          alert('Validation failed: ' + error.message);
        } finally {
          validateButton.disabled = false;
          validateButton.innerHTML = '<i data-lucide="shield-check" class="w-3.5 h-3.5 flex-shrink-0"></i><span>Validate</span>';
          lucide.createIcons();
        }
      });
      console.log('[SchoolPage] Validate button handler attached');
    }
  }

  /**
   * Setup view filters and mode toggles
   */
  function setupFilters() {
    // Setup main view mode toggle (By Class / By Student)
    const viewByClassBtn = document.getElementById('view-by-class-btn');
    const viewByStudentBtn = document.getElementById('view-by-student-btn');
    
    if (viewByClassBtn && viewByStudentBtn) {
      viewByClassBtn.addEventListener('click', () => {
        currentViewMode = 'class';
        updateMainViewMode();
        renderMainView();
      });
      
      viewByStudentBtn.addEventListener('click', () => {
        currentViewMode = 'student';
        updateMainViewMode();
        renderMainView();
      });
    }

    // Setup student view mode toggle (By Set / By Task)
    const studentViewBySetBtn = document.getElementById('student-view-by-set-btn');
    const studentViewByTaskBtn = document.getElementById('student-view-by-task-btn');
    
    if (studentViewBySetBtn && studentViewByTaskBtn) {
      studentViewBySetBtn.addEventListener('click', () => {
        currentStudentViewMode = 'set';
        updateStudentViewMode();
        renderMainView();
      });
      
      studentViewByTaskBtn.addEventListener('click', () => {
        currentStudentViewMode = 'task';
        updateStudentViewMode();
        renderMainView();
      });
    }

    // Setup data filter
    const dataFilter = document.getElementById('data-view-filter');
    if (dataFilter) {
      dataFilter.addEventListener('change', () => {
        renderMainView();
      });
    }

    // Setup grade filter button
    const gradeFilterButton = document.getElementById('grade-filter-button');
    if (gradeFilterButton) {
      gradeFilterButton.addEventListener('click', () => {
        openGradeFilterModal();
      });
    }

    // Setup grade pills
    document.querySelectorAll('.grade-pill').forEach(pill => {
      pill.addEventListener('click', (e) => {
        const grade = e.currentTarget.getAttribute('data-grade');
        applyGradeFilter(grade);
        
        // Update active state
        document.querySelectorAll('.grade-pill').forEach(p => {
          p.classList.remove('border-[color:var(--primary)]', 'bg-blue-50', 'text-[color:var(--primary)]');
          p.classList.add('border-[color:var(--border)]', 'bg-white');
        });
        e.currentTarget.classList.remove('border-[color:var(--border)]', 'bg-white');
        e.currentTarget.classList.add('border-[color:var(--primary)]', 'bg-blue-50', 'text-[color:var(--primary)]');
      });
    });
  }

  /**
   * Update main view mode buttons and UI
   */
  function updateMainViewMode() {
    const viewByClassBtn = document.getElementById('view-by-class-btn');
    const viewByStudentBtn = document.getElementById('view-by-student-btn');
    const studentViewModeToggle = document.getElementById('student-view-mode-toggle');
    const mainViewTitle = document.getElementById('main-view-title');
    const mainViewSubtitle = document.getElementById('main-view-subtitle');
    
    if (!viewByClassBtn || !viewByStudentBtn) return;
    
    if (currentViewMode === 'class') {
      // By Class active - blue (primary)
      viewByClassBtn.classList.add('bg-[color:var(--primary)]', 'text-white', 'shadow-sm');
      viewByClassBtn.classList.remove('text-[color:var(--muted-foreground)]', 'hover:bg-[color:var(--secondary)]', 'hover:text-[color:var(--secondary-foreground)]');
      
      // By Student inactive - grey
      viewByStudentBtn.classList.remove('bg-[color:var(--primary)]', 'text-white', 'shadow-sm');
      viewByStudentBtn.classList.add('text-[color:var(--muted-foreground)]', 'hover:bg-[color:var(--secondary)]', 'hover:text-[color:var(--secondary-foreground)]');
      
      // Hide student view mode toggle
      if (studentViewModeToggle) {
        studentViewModeToggle.style.display = 'none';
      }
      
      // Update title
      if (mainViewTitle) mainViewTitle.textContent = 'Classes in this School';
      if (mainViewSubtitle) mainViewSubtitle.textContent = 'Click to expand/collapse class list';
    } else {
      // By Student active - blue (primary)
      viewByStudentBtn.classList.add('bg-[color:var(--primary)]', 'text-white', 'shadow-sm');
      viewByStudentBtn.classList.remove('text-[color:var(--muted-foreground)]', 'hover:bg-[color:var(--secondary)]', 'hover:text-[color:var(--secondary-foreground)]');
      
      // By Class inactive - grey
      viewByClassBtn.classList.remove('bg-[color:var(--primary)]', 'text-white', 'shadow-sm');
      viewByClassBtn.classList.add('text-[color:var(--muted-foreground)]', 'hover:bg-[color:var(--secondary)]', 'hover:text-[color:var(--secondary-foreground)]');
      
      // Show student view mode toggle
      if (studentViewModeToggle) {
        studentViewModeToggle.style.display = 'inline-flex';
      }
      
      // Update title
      if (mainViewTitle) mainViewTitle.textContent = 'Students in this School';
      if (mainViewSubtitle) mainViewSubtitle.textContent = 'Click student name to view detailed assessment data';
    }
    
    // Update legend
    renderLegend();
  }

  /**
   * Update student view mode buttons
   */
  function updateStudentViewMode() {
    const studentViewBySetBtn = document.getElementById('student-view-by-set-btn');
    const studentViewByTaskBtn = document.getElementById('student-view-by-task-btn');
    
    if (!studentViewBySetBtn || !studentViewByTaskBtn) return;
    
    if (currentStudentViewMode === 'set') {
      // By Set active - blue (primary)
      studentViewBySetBtn.classList.add('bg-[color:var(--primary)]', 'text-white', 'shadow-sm');
      studentViewBySetBtn.classList.remove('text-[color:var(--muted-foreground)]', 'hover:bg-[color:var(--secondary)]', 'hover:text-[color:var(--secondary-foreground)]');
      
      // By Task inactive - grey
      studentViewByTaskBtn.classList.remove('bg-[color:var(--primary)]', 'text-white', 'shadow-sm', 'bg-[color:var(--secondary)]', 'text-[color:var(--secondary-foreground)]');
      studentViewByTaskBtn.classList.add('text-[color:var(--muted-foreground)]', 'hover:bg-[color:var(--secondary)]', 'hover:text-[color:var(--secondary-foreground)]');
    } else {
      // By Task active - orange (secondary)
      studentViewByTaskBtn.classList.add('bg-[color:var(--secondary)]', 'text-[color:var(--secondary-foreground)]', 'shadow-sm');
      studentViewByTaskBtn.classList.remove('text-[color:var(--muted-foreground)]', 'hover:bg-[color:var(--secondary)]', 'hover:text-[color:var(--secondary-foreground)]');
      
      // By Set inactive - grey
      studentViewBySetBtn.classList.remove('bg-[color:var(--primary)]', 'text-white', 'shadow-sm');
      studentViewBySetBtn.classList.add('text-[color:var(--muted-foreground)]', 'hover:bg-[color:var(--primary)]', 'hover:text-white');
    }
    
    // Update legend
    renderLegend();
  }

  /**
   * Render dynamic legend based on current view mode
   */
  function renderLegend() {
    const legendContainer = document.getElementById('legend-container');
    if (!legendContainer) return;
    
    let legendHtml = '';
    
    if (currentViewMode === 'class' || currentStudentViewMode === 'set') {
      // By Class or By Set view: 3 colors (no yellow/Warning)
      legendHtml = `
        <span class="inline-flex items-center gap-1.5">
          <span class="status-circle status-green"></span>
          <span>Complete</span>
        </span>
        <span class="inline-flex items-center gap-1.5">
          <span class="status-circle status-red"></span>
          <span>Incomplete</span>
        </span>
        <span class="inline-flex items-center gap-1.5">
          <span class="status-circle status-grey"></span>
          <span>Not Started</span>
        </span>
      `;
    } else {
      // By Task view: 4 colors (includes yellow for Warning)
      legendHtml = `
        <span class="inline-flex items-center gap-1.5">
          <span class="status-circle status-green"></span>
          <span>Complete</span>
        </span>
        <span class="inline-flex items-center gap-1.5">
          <span class="status-circle status-yellow"></span>
          <span>Warning</span>
        </span>
        <span class="inline-flex items-center gap-1.5">
          <span class="status-circle status-red"></span>
          <span>Incomplete</span>
        </span>
        <span class="inline-flex items-center gap-1.5">
          <span class="status-circle status-grey"></span>
          <span>Not Started</span>
        </span>
      `;
    }
    
    legendContainer.innerHTML = legendHtml;
  }

  /**
   * Apply filters to student list
   * Returns filtered array of students based on current filter settings
   */
  function applyStudentFilters(studentList) {
    if (!studentList || studentList.length === 0) return [];
    
    // Get current filter values
    const dataFilter = document.getElementById('data-view-filter')?.value || 'all';
    const currentGradeFilter = window.currentGradeFilter || 'all';
    
    return studentList.filter(student => {
      const data = studentSubmissionData.get(student.coreId);
      const classInfo = classes.find(c => c.classId === student.classId);
      const studentGrade = String(classInfo?.grade || 0);
      
      // Apply data filter
      let passesDataFilter = true;
      switch (dataFilter) {
        case 'with-data':
          passesDataFilter = data && data.submissions && data.submissions.length > 0;
          break;
        case 'incomplete':
          passesDataFilter = data && data.outstanding > 0;
          break;
        case 'all':
        default:
          passesDataFilter = true;
          break;
      }
      
      // Apply grade filter
      let passesGradeFilter = true;
      if (currentGradeFilter === 'all') {
        passesGradeFilter = true;
      } else if (currentGradeFilter === '1' || currentGradeFilter === '2' || currentGradeFilter === '3') {
        passesGradeFilter = studentGrade === currentGradeFilter;
      } else if (currentGradeFilter === '0') {
        // "No Class" filter - show students in any 無班級 class (K1, K2, or K3)
        const is無班級 = classInfo?.actualClassName.includes('無班級');
        passesGradeFilter = is無班級;
      }
      
      return passesDataFilter && passesGradeFilter;
    });
  }

  /**
   * Render main view (either classes or students)
   */
  function renderMainView() {
    const classesTable = document.getElementById('classes-table');
    const studentsTable = document.getElementById('students-table');
    
    if (currentViewMode === 'class') {
      // Show classes table, hide students table
      if (classesTable) classesTable.style.display = '';
      if (studentsTable) studentsTable.style.display = 'none';
      renderClassesTable();
    } else {
      // Show students table, hide classes table
      if (classesTable) classesTable.style.display = 'none';
      if (studentsTable) studentsTable.style.display = '';
      renderStudentsTable();
    }
  }

  /**
   * Apply view filter to classes table
   */
  function applyClassFilter(filterValue) {
    const rows = document.querySelectorAll('[data-class-row]');
    let visibleCount = 0;

    rows.forEach(row => {
      const hasData = row.getAttribute('data-has-data') === 'true';
      const isIncomplete = row.getAttribute('data-is-incomplete') === 'true';
      
      let shouldShow = true;
      
      switch (filterValue) {
        case 'with-data':
          shouldShow = hasData;
          break;
        case 'incomplete':
          shouldShow = isIncomplete;
          break;
        case 'all':
        default:
          shouldShow = true;
          break;
      }
      
      row.style.display = shouldShow ? '' : 'none';
      if (shouldShow) visibleCount++;
    });

    // Update class count display
    const classCountEl = document.getElementById('class-count');
    if (classCountEl) {
      classCountEl.textContent = `${visibleCount} ${visibleCount === 1 ? 'class' : 'classes'}${visibleCount !== classes.length ? ` (of ${classes.length} total)` : ''}`;
    }
  }

  /**
   * Apply grade filter to classes or students table
   * Now uses numeric grades: 1 (K1), 2 (K2), 3 (K3), 0 (Other)
   */
  function applyGradeFilter(grade) {
    // Store current grade filter globally
    window.currentGradeFilter = grade;
    
    if (currentViewMode === 'class') {
      // Apply to classes table
      const rows = document.querySelectorAll('[data-class-row]');
      let visibleCount = 0;

      rows.forEach(row => {
        const rowGrade = row.getAttribute('data-grade');
        // Get the class name from the row to check if it's a 無班級 class
        const classNameCell = row.querySelector('td:first-child a');
        const className = classNameCell ? classNameCell.textContent.trim() : '';
        const is無班級 = className.includes('無班級');
        
        let shouldShow = false;
        
        if (grade === 'all') {
          shouldShow = true;
        } else if (grade === '1' || grade === '2' || grade === '3') {
          // Filter by specific grade number (numeric comparison)
          shouldShow = String(rowGrade) === grade;
        } else if (grade === '0') {
          // "No Class" filter - show all 無班級 classes (K1, K2, K3)
          shouldShow = is無班級;
        }
        
        if (shouldShow) {
          row.style.removeProperty('display');
          visibleCount++;
        } else {
          row.style.display = 'none';
        }
      });

      // Update class count display
      const classCountEl = document.getElementById('class-count');
      if (classCountEl) {
        const gradeLabel = grade === 'all' ? '' : 
                           grade === '1' ? ' (K1 only)' :
                           grade === '2' ? ' (K2 only)' :
                           grade === '3' ? ' (K3 only)' :
                           ' (No Class only)';
        classCountEl.textContent = `${visibleCount} ${visibleCount === 1 ? 'class' : 'classes'}${gradeLabel}`;
      }
    } else {
      // Re-render student table with new filter
      renderStudentsTable();
    }
  }

  /**
   * Open grade filter modal
   */
  function openGradeFilterModal() {
    const modal = document.getElementById('grade-filter-modal');
    if (modal) {
      modal.classList.remove('hidden');
      lucide.createIcons();
    }
  }

  /**
   * Close grade filter modal
   */
  function closeGradeFilterModal() {
    const modal = document.getElementById('grade-filter-modal');
    if (modal) {
      modal.classList.add('hidden');
    }
  }

  /**
   * Open student list modal for a specific class
   */
  function openStudentListModal(classId) {
    const cls = classes.find(c => c.classId === classId);
    if (!cls) return;

    const metrics = classMetrics.get(classId);
    const classStudents = metrics?.students || [];

    // Update modal title
    const modalClassName = document.getElementById('modal-class-name');
    if (modalClassName) {
      modalClassName.textContent = `${cls.actualClassName} (${cls.classId})`;
    }

    // Render student list
    const modalStudentsList = document.getElementById('modal-students-list');
    if (modalStudentsList) {
      if (classStudents.length === 0) {
        modalStudentsList.innerHTML = '<p class="text-[color:var(--muted-foreground)] text-sm">No students with Core IDs found in this class.</p>';
      } else {
        modalStudentsList.innerHTML = classStudents.map((student, index) => `
          <div class="flex items-center justify-between p-3 rounded-md border border-[color:var(--border)] hover:bg-[color:var(--muted)]/30 transition-colors">
            <div class="flex items-center gap-3">
              <span class="text-xs font-mono text-[color:var(--muted-foreground)] w-8">${index + 1}</span>
              <div>
                <p class="font-medium font-noto text-[color:var(--foreground)]">${student.studentName}</p>
                <p class="text-xs text-[color:var(--muted-foreground)]">Core ID: ${student.coreId}</p>
              </div>
            </div>
            <a href="checking_system_4_student.html?coreId=${encodeURIComponent(student.coreId)}&year=${encodeURIComponent(student.year || student.grade || 'K3')}" 
               class="text-xs text-[color:var(--primary)] hover:underline">
              View Details →
            </a>
          </div>
        `).join('');
      }
    }

    // Show modal
    const modal = document.getElementById('student-list-modal');
    if (modal) {
      modal.classList.remove('hidden');
      lucide.createIcons();
    }
  }

  /**
   * Close student list modal
   */
  function closeStudentListModal() {
    const modal = document.getElementById('student-list-modal');
    if (modal) {
      modal.classList.add('hidden');
    }
  }

  /**
   * Show outstanding classes modal for a specific class
   */
  function showOutstandingClassesModal(classId) {
    const cls = classes.find(c => c.classId === classId);
    if (!cls) return;

    const metrics = classMetrics.get(classId);
    if (!metrics) return;

    // Update modal title
    const modalClassName = document.getElementById('modal-outstanding-class-name');
    if (modalClassName) {
      modalClassName.textContent = `${cls.actualClassName} (${cls.classId})`;
    }

    // Build outstanding sets list
    const modalOutstandingList = document.getElementById('modal-outstanding-list');
    if (modalOutstandingList) {
      let html = '';
      
      for (const setId of ['set1', 'set2', 'set3', 'set4']) {
        const setData = metrics.setCompletion[setId];
        const complete = setData?.complete || 0;
        const incomplete = setData?.incomplete || 0;
        const total = setData?.total || 0;
        const notStarted = total - complete - incomplete;
        
        // Only show if there are incomplete or not started
        if (incomplete > 0 || notStarted > 0 || complete < total) {
          const setName = `Set ${setId.replace('set', '')}`;
          const completionPercent = total > 0 ? Math.round((complete / total) * 100) : 0;
          
          html += `
            <div class="border border-[color:var(--border)] rounded-md p-3 bg-[color:var(--muted)]/10">
              <div class="flex items-center justify-between mb-2">
                <h4 class="text-sm font-semibold text-[color:var(--foreground)]">${setName}</h4>
                <span class="text-xs font-mono text-[color:var(--muted-foreground)]">${completionPercent}% complete</span>
              </div>
              <div class="grid grid-cols-3 gap-2 text-xs">
                <div class="flex items-center gap-1.5">
                  <span class="status-circle status-green" title="Complete"></span>
                  <span class="text-[color:var(--muted-foreground)]">${complete} complete</span>
                </div>
                <div class="flex items-center gap-1.5">
                  <span class="status-circle status-red" title="Incomplete"></span>
                  <span class="text-[color:var(--muted-foreground)]">${incomplete} incomplete</span>
                </div>
                <div class="flex items-center gap-1.5">
                  <span class="status-circle status-grey" title="Not Started"></span>
                  <span class="text-[color:var(--muted-foreground)]">${notStarted} not started</span>
                </div>
              </div>
            </div>
          `;
        }
      }
      
      if (html === '') {
        html = '<p class="text-sm text-[color:var(--muted-foreground)]">All sets are complete!</p>';
      }
      
      modalOutstandingList.innerHTML = html;
    }

    // Show modal
    const modal = document.getElementById('outstanding-classes-modal');
    if (modal) {
      modal.classList.remove('hidden');
      lucide.createIcons();
    }
  }

  /**
   * Close outstanding classes modal
   */
  function closeOutstandingClassesModal() {
    const modal = document.getElementById('outstanding-classes-modal');
    if (modal) {
      modal.classList.add('hidden');
    }
  }

  // Expose modal functions globally
  window.openGradeFilterModal = openGradeFilterModal;
  window.closeGradeFilterModal = closeGradeFilterModal;
  window.openStudentListModal = openStudentListModal;
  window.closeStudentListModal = closeStudentListModal;
  window.showOutstandingClassesModal = showOutstandingClassesModal;
  window.closeOutstandingClassesModal = closeOutstandingClassesModal;

  // Initialize on DOM ready
  if (document.readyState === 'loading') {
    document.addEventListener('DOMContentLoaded', init);
  } else {
    init();
  }
})();<|MERGE_RESOLUTION|>--- conflicted
+++ resolved
@@ -858,16 +858,12 @@
         );
         
         if (foundTask) {
-<<<<<<< HEAD
           // Post-term detection or termination mismatch (yellow): Data quality issue
           // Yellow indicates EITHER post-termination activity OR termination mismatch
-          if (foundTask.hasPostTerminationAnswers) return 'status-yellow';
-=======
           if (foundTask.ignoredForIncompleteChecks || foundTask.taskId.includes('Math Fluency')) return 'status-grey';
 
           // Warning detection (yellow): Post-termination data OR termination mismatch
           if (foundTask.hasPostTerminationAnswers || foundTask.hasTerminationMismatch) return 'status-yellow';
->>>>>>> be30cb35
           
           // Complete (green): All questions answered or properly terminated
           if (foundTask.complete) return 'status-green';
