--- conflicted
+++ resolved
@@ -2707,11 +2707,7 @@
    * 
    * Status logic:
    * - Green: 100% answered (including 0 values for TGMD "Not-Observed"), OR properly terminated/timed out
-<<<<<<< HEAD
    * - Yellow: Post-termination data detected OR termination mismatch (data quality issues)
-=======
-   * - Yellow: Warning - Post-termination data OR termination mismatch detected
->>>>>>> be30cb35
    * - Red: Partially answered (some questions missing/unanswered)
    * - Grey: Not started (no answers at all)
    */
@@ -2730,24 +2726,11 @@
       // No data yet
       statusCircle.classList.add('status-grey');
       statusCircle.title = 'Not started';
-<<<<<<< HEAD
     } else if (stats.hasPostTerminationAnswers) {
       // Yellow: Post-termination data OR termination mismatch detected (data quality issue)
       // Yellow indicates EITHER post-termination activity OR termination mismatch
       statusCircle.classList.add('status-yellow');
       statusCircle.title = 'Post-termination data or termination mismatch detected';
-=======
-    } else if (stats.hasPostTerminationAnswers || stats.hasTerminationMismatch) {
-      // Yellow: Warning - Post-termination data OR termination mismatch detected
-      statusCircle.classList.add('status-yellow');
-      if (stats.hasPostTerminationAnswers && stats.hasTerminationMismatch) {
-        statusCircle.title = 'Warning: Post-termination data & termination mismatch detected';
-      } else if (stats.hasPostTerminationAnswers) {
-        statusCircle.title = 'Warning: Post-termination data detected';
-      } else {
-        statusCircle.title = 'Warning: Termination mismatch detected';
-      }
->>>>>>> be30cb35
     } else if ((stats.hasTerminated || stats.timedOut) && stats.answered > 0) {
       // Green: Properly terminated/timed out (NO post-termination answers)
       statusCircle.classList.add('status-green');
