/**
 * Student UI Renderer for 4Set Checking System
 * Populates the student detail page with processed data
 */

class StudentUIRenderer {
    constructor(dataProcessor) {
        this.dataProcessor = dataProcessor;
        this.data = null;
        this.validation = null;
        this.taskVisibility = this.loadTaskVisibility();
    }

    /**
     * Initialize and render the page
     */
    async initialize(coreId) {
        try {
            // Show loading state
            this.showLoading();
            
            // Initialize data processor
            this.data = await this.dataProcessor.initialize(coreId);
            this.validation = this.dataProcessor.getValidation();
            
            // Render all sections
            this.renderBreadcrumb();
            this.renderStudentProfile();
            this.renderTaskOverview();
            this.renderTaskProgress();
            this.applyQuestionFilter('all');
            this.applyTaskVisibility();

            // Hide loading state
            this.hideLoading();
            
            // Initialize icons
            if (typeof lucide !== 'undefined') {
                lucide.createIcons();
            }
            
            console.log('[UI] Rendering complete');
        } catch (error) {
            console.error('[UI] Initialization failed:', error);
            this.showError('Failed to load student data: ' + error.message);
        }
    }

    loadTaskVisibility() {
        try {
            const stored = localStorage.getItem('studentTaskVisibility');
            if (!stored) return {};
            return JSON.parse(stored);
        } catch (error) {
            console.warn('[UI] Failed to load task visibility:', error);
            return {};
        }
    }

    saveTaskVisibility() {
        try {
            localStorage.setItem('studentTaskVisibility', JSON.stringify(this.taskVisibility));
        } catch (error) {
            console.warn('[UI] Failed to save task visibility:', error);
        }
    }

    /**
     * Show loading spinner
     */
    showLoading() {
        const main = document.querySelector('main');
        if (main) {
            main.insertAdjacentHTML('afterbegin', `
                <div id="loading-overlay" class="fixed inset-0 bg-white/80 backdrop-blur-sm z-50 flex items-center justify-center">
                    <div class="text-center">
                        <div class="w-12 h-12 border-4 border-[color:var(--primary)] border-t-transparent rounded-full animate-spin mx-auto mb-4"></div>
                        <p class="text-[color:var(--muted-foreground)] text-sm">Loading student data...</p>
                    </div>
                </div>
            `);
            
            // Failsafe: Remove loading overlay after 15 seconds no matter what
            setTimeout(() => {
                const overlay = document.getElementById('loading-overlay');
                if (overlay) {
                    console.warn('[UI] Loading timeout - removing overlay');
                    overlay.remove();
                }
            }, 15000);
        }
    }

    /**
     * Hide loading spinner
     */
    hideLoading() {
        const overlay = document.getElementById('loading-overlay');
        if (overlay) {
            overlay.remove();
        }
    }

    /**
     * Show error message
     */
    showError(message) {
        this.hideLoading();
        const main = document.querySelector('main');
        if (main) {
            main.innerHTML = `
                <div class="entry-card p-8 text-center border-l-4 border-l-red-500">
                    <i data-lucide="alert-circle" class="w-16 h-16 text-red-500 mx-auto mb-4"></i>
                    <h2 class="text-xl font-semibold text-[color:var(--foreground)] mb-2">Error Loading Data</h2>
                    <p class="text-[color:var(--muted-foreground)] mb-6">${message}</p>
                    <button onclick="location.reload()" class="hero-button btn-primary px-6 py-2 text-sm">
                        Retry
                    </button>
                </div>
            `;
            if (typeof lucide !== 'undefined') {
                lucide.createIcons();
            }
        }
    }

    /**
     * Render breadcrumb navigation
     */
    renderBreadcrumb() {
        const studentName = this.data?.['child-name']?.value || 'Unknown Student';
        const schoolName = this.getSchoolName();
        const district = this.data?.['district']?.value || '未知地區';
        
        const breadcrumbNav = document.querySelector('header nav');
        if (breadcrumbNav) {
            // Update student name in breadcrumb
            const studentSpan = breadcrumbNav.querySelector('span.font-medium');
            if (studentSpan) {
                studentSpan.textContent = studentName;
            }
        }
        
        // Update page title
        document.title = `Student Detail · ${studentName} · 4Set Checking System`;
    }

    /**
     * Render student profile section
     */
    renderStudentProfile() {
        const profileSection = document.querySelector('details summary h2');
        if (!profileSection) return;
        
        const studentName = this.data?.['child-name']?.value || 'Unknown Student';
        profileSection.textContent = `Profile of ${studentName}`;
        
        // Update profile cards
        this.updateProfileCard(0, this.data?.['student-id']?.value || '—', 'St' + (this.data?.['student-id']?.value || '—'));
        this.updateProfileCard(1, 'Gender', this.getGender());
        this.updateProfileCard(2, 'School', this.getSchoolName());
        this.updateProfileCard(3, 'District', this.data?.['district']?.value || '—');
        this.updateProfileCard(4, 'Class (25/26)', this.data?.['class-name']?.value || '—');
        this.updateProfileCard(5, 'Group', this.getGroup());
    }

    /**
     * Update individual profile card
     */
    updateProfileCard(index, label, value) {
        const cards = document.querySelectorAll('details .grid > div');
        if (cards[index]) {
            const valueP = cards[index].querySelector('p:last-child');
            if (valueP) {
                valueP.innerHTML = value;
            }
        }
    }

    /**
     * Render task status overview
     */
    renderTaskOverview() {
        if (!this.validation) return;
        
        const completionRate = parseFloat(this.validation.completionRate);
        const totalQuestions = this.validation.totalQuestions;
        const answeredQuestions = this.validation.answeredQuestions;
        
        // Update completion card
        this.updateMetricCard(0, completionRate.toFixed(1) + '%', 'Completion');
        
        // Update answered card
        this.updateMetricCard(2, `${answeredQuestions} / ${totalQuestions} questions`, 'Answered');
        
        // Update termination status
        const activeTerminations = this.getActiveTerminations();
        this.updateTerminationCard(activeTerminations);
        
        // Update outstanding focus
        this.updateOutstandingFocus();
    }

    /**
     * Update individual metric card
     */
    updateMetricCard(index, value, label) {
        const cards = document.querySelectorAll('details:nth-of-type(2) .grid > div');
        if (cards[index]) {
            const valueSpan = cards[index].querySelector('.text-2xl, .text-sm');
            if (valueSpan) {
                valueSpan.innerHTML = value;
            }
        }
    }

    /**
     * Update termination status card
     */
    updateTerminationCard(activeTerminations) {
        const terminationCard = document.querySelector('details:nth-of-type(2) .grid > div:nth-child(2)');
        if (!terminationCard) return;
        
        const badgeSpan = terminationCard.querySelector('.badge-pill');
        const textSpan = terminationCard.querySelector('span.text-\\[color\\:var\\(--muted-foreground\\)\\]');
        
        if (activeTerminations.length === 0) {
            if (badgeSpan) {
                badgeSpan.className = 'badge-pill bg-emerald-100 text-emerald-700';
                badgeSpan.innerHTML = '<i data-lucide="check" class="w-3 h-3"></i> No active termination';
            }
        } else {
            if (badgeSpan) {
                badgeSpan.className = 'badge-pill bg-amber-100 text-amber-700';
                badgeSpan.innerHTML = `<i data-lucide="alert-triangle" class="w-3 h-3"></i> ${activeTerminations.length} active`;
            }
            if (textSpan) {
                textSpan.textContent = `Last triggered · ${activeTerminations[0]} on ${this.getLatestTerminationDate()}`;
            }
        }
    }

    /**
     * Update outstanding focus
     */
    updateOutstandingFocus() {
        const outstandingCard = document.querySelector('details:nth-of-type(2) .grid > div:nth-child(4)');
        if (!outstandingCard || !this.validation) return;
        
        const incompleteTask = this.getFirstIncompleteTask();
        const focusP = outstandingCard.querySelector('p.mt-1');
        
        if (focusP && incompleteTask) {
            focusP.textContent = incompleteTask;
        }
    }

    /**
     * Render task progress section
     */
    renderTaskProgress() {
        if (!this.validation || !this.validation.tasks) return;
        
        const taskContainer = document.querySelector('details[open] .divide-y');
        if (!taskContainer) return;
        
        // Clear existing mock data
        taskContainer.innerHTML = '';
        
        // Group tasks by set
        const set1Tasks = ['erv', 'sym', 'nonsym', 'theoryofmind', 'chinesewordreading'];
        const set2Tasks = ['tec_female', 'tec_male', 'mathpattern', 'ccm'];
        
        // Render Set 1
        this.renderTaskSet(taskContainer, 'set1', 'Set 1 · 第一組', set1Tasks);
        
        // Render Set 2
        this.renderTaskSet(taskContainer, 'set2', 'Set 2 · 第二組', set2Tasks);
    }

    /**
     * Render a set of tasks
     */
    renderTaskSet(container, setId, setTitle, taskIds) {
        const setHTML = `
            <details class="group" data-set="${setId}">
                <summary class="px-4 py-3 cursor-pointer flex items-center justify-between gap-4 hover:bg-[color:var(--muted)]/30 transition-colors">
                    <div>
                        <h3 class="text-sm font-semibold text-[color:var(--foreground)]">${setTitle}</h3>
                        <p class="text-xs text-[color:var(--muted-foreground)] mt-0.5">${this.getSetDescription(setId)}</p>
                    </div>
                    <div class="flex items-center gap-3 text-xs text-[color:var(--muted-foreground)]" id="${setId}-summary">
                        <!-- Will be populated dynamically -->
                    </div>
                </summary>
                <div class="divide-y divide-[color:var(--border)] bg-[color:var(--muted)]/20" id="${setId}-tasks">
                    <!-- Tasks will be populated here -->
                </div>
            </details>
        `;
        
        container.insertAdjacentHTML('beforeend', setHTML);
        
        // Populate tasks
        const tasksContainer = document.getElementById(`${setId}-tasks`);
        const summaryContainer = document.getElementById(`${setId}-summary`);
        
        let greenCount = 0, yellowCount = 0, redCount = 0, greyCount = 0;
        
        taskIds.forEach(taskId => {
            const taskValidation = this.validation.tasks[taskId];
            if (!taskValidation) {
                greyCount++;
                return;
            }
            
            const taskHTML = this.generateTaskHTML(taskId, taskValidation);
            if (taskHTML) {
                tasksContainer.insertAdjacentHTML('beforeend', taskHTML);
                
                // Count status
                const status = this.getTaskStatus(taskValidation);
                if (status === 'green') greenCount++;
                else if (status === 'yellow') yellowCount++;
                else if (status === 'red') redCount++;
                else greyCount++;
            }
        });
        
        // Update set summary
        let summaryHTML = '';
        if (yellowCount > 0) summaryHTML += `<span class="inline-flex items-center gap-1"><span class="status-circle status-yellow"></span>${yellowCount} post-term</span>`;
        if (redCount > 0) summaryHTML += `<span class="inline-flex items-center gap-1"><span class="status-circle status-red"></span>${redCount} incomplete</span>`;
        if (greenCount > 0) summaryHTML += `<span class="inline-flex items-center gap-1"><span class="status-circle status-green"></span>${greenCount} complete</span>`;
        if (greyCount > 0) summaryHTML += `<span class="inline-flex items-center gap-1"><span class="status-circle status-grey"></span>${greyCount} not started</span>`;
        
        summaryContainer.innerHTML = summaryHTML;
    }

    /**
     * Generate HTML for a single task
     */
    generateTaskHTML(taskId, taskValidation) {
        const taskDef = this.dataProcessor.taskDefinitions[taskId];
        if (!taskDef) return '';
        
        const status = this.getTaskStatus(taskValidation);
        const statusClass = `status-${status}`;
        const terminationInfo = this.validation.termination[taskId];
        
        const html = `
            <details class="task-expand" data-task="${taskId}">
                <summary class="px-4 py-3 grid gap-2 sm:grid-cols-[minmax(0,220px)_minmax(0,200px)_minmax(0,120px)_minmax(0,1fr)] sm:items-center cursor-pointer hover:bg-white/60 transition-colors">
                    <div class="flex items-center gap-2">
                        <span class="status-circle ${statusClass}" title="${this.getStatusTitle(status)}"></span>
                        <strong class="text-[color:var(--foreground)] text-sm">${taskDef.title || taskId}</strong>
                    </div>
                    <div class="flex flex-wrap items-center gap-1 text-xs">
                        ${this.generateTerminationChips(terminationInfo)}
                    </div>
                    <span class="text-xs text-[color:var(--muted-foreground)] font-mono">${taskValidation.answeredQuestions} / ${taskValidation.totalQuestions}</span>
                    <div class="flex flex-wrap gap-2 text-xs text-[color:var(--muted-foreground)] sm:justify-end">
                        ${this.generateStatusBadge(status, taskValidation)}
                        <span>Updated · ${this.getTaskLastUpdate(taskId)}</span>
                    </div>
                </summary>
                <div class="bg-white/80 border-t border-[color:var(--border)] px-4 py-3 space-y-3">
                    ${this.generateTaskDetails(taskId, taskValidation, terminationInfo)}
                </div>
            </details>
        `;
        
        return html;
    }

    applyQuestionFilter(filterValue = 'all') {
        const tables = document.querySelectorAll('table tbody tr[data-state]');
        tables.forEach(row => {
            const state = row.getAttribute('data-state');
            let show = true;

            switch (filterValue) {
                case 'correct':
                    show = state === 'correct';
                    break;
                case 'incorrect':
                    show = state === 'incorrect';
                    break;
                case 'missing':
                    show = row.getAttribute('data-missing') === 'true';
                    break;
                case 'completed':
                    show = state === 'correct' || state === 'incorrect';
                    break;
                case 'all':
                default:
                    show = true;
                    break;
            }

            row.style.display = show ? '' : 'none';
        });

        console.log('[UI] Question filter applied:', filterValue);
    }

    applyTaskVisibility() {
        const visibleTasks = this.taskVisibility || {};
        const taskDetails = document.querySelectorAll('details.task-expand');
        taskDetails.forEach(detail => {
            const taskId = detail.getAttribute('data-task');
            const isHidden = visibleTasks && visibleTasks[taskId] === false;
            detail.style.display = isHidden ? 'none' : '';
        });

        const setDetails = document.querySelectorAll('details.group');
        setDetails.forEach(setDetail => {
            const tasks = setDetail.querySelectorAll('details.task-expand');
            const hasVisibleTask = Array.from(tasks).some(task => task.style.display !== 'none');
            setDetail.style.display = hasVisibleTask ? '' : 'none';
        });
    }

    openTaskConfig() {
        const modal = document.getElementById('task-config-modal');
        if (!modal) return;

        const list = document.getElementById('task-config-list');
        if (list) {
            list.innerHTML = '';
            const tasks = this.validation?.tasks || {};
            Object.keys(tasks).forEach(taskId => {
                const taskDef = this.dataProcessor.taskDefinitions[taskId] || {};
                const checked = this.taskVisibility[taskId] !== false;
                list.insertAdjacentHTML('beforeend', `
                    <label class="flex items-center justify-between gap-3 rounded-lg border border-[color:var(--border)] bg-white px-3 py-2 text-sm">
                        <span class="font-medium text-[color:var(--foreground)]">${taskDef.title || taskId}</span>
                        <input type="checkbox" data-task-id="${taskId}" ${checked ? 'checked' : ''} class="accent-[color:var(--primary)]">
                    </label>
                `);
            });
        }

        modal.classList.remove('hidden');
        modal.classList.add('flex');

        const closeModal = () => {
            modal.classList.add('hidden');
            modal.classList.remove('flex');
        };

        const closeButton = document.getElementById('task-config-close');
        const cancelButton = document.getElementById('task-config-cancel');
        const applyButton = document.getElementById('task-config-apply');

        if (closeButton) closeButton.onclick = closeModal;
        if (cancelButton) cancelButton.onclick = closeModal;
        if (applyButton) {
            applyButton.onclick = () => {
                const checkboxes = list.querySelectorAll('input[type="checkbox"]');
                checkboxes.forEach(cb => {
                    this.taskVisibility[cb.dataset.taskId] = cb.checked;
                });
                this.saveTaskVisibility();
                this.applyTaskVisibility();
                closeModal();
            };
        }
    }

    /**
     * Generate termination chips
     */
    generateTerminationChips(terminationInfo) {
        if (!terminationInfo || !terminationInfo.rules) {
            return '<span class="stage-chip">No termination</span>';
        }
        
        return terminationInfo.rules.map(rule => {
            const isTriggered = rule.triggered === true;
            const chipClass = isTriggered ? 'stage-chip highlight' : 'stage-chip';
            const label = rule.ruleId.replace(/_/g, ' ');
            return `<span class="${chipClass}">${label} · ${isTriggered ? 'Y' : 'N'}</span>`;
        }).join('');
    }

    /**
     * Generate status badge
     */
    generateStatusBadge(status, taskValidation) {
        const badges = {
            green: '<span class="answer-pill correct"><i data-lucide="check" class="w-3.5 h-3.5"></i>Complete</span>',
            yellow: '<span class="answer-pill correct"><i data-lucide="alert-triangle" class="w-3.5 h-3.5"></i>Warning</span>',
            red: '<span class="answer-pill incorrect"><i data-lucide="alert-triangle" class="w-3.5 h-3.5"></i>Incomplete</span>',
            grey: '<span class="answer-pill incorrect"><i data-lucide="circle" class="w-3.5 h-3.5"></i>Not started</span>'
        };
        
        return badges[status] || '';
    }

    /**
     * Generate task details (termination checklist + question table)
     */
    generateTaskDetails(taskId, taskValidation, terminationInfo) {
        let html = '';
        
        // Termination checklist
        if (terminationInfo && terminationInfo.rules && terminationInfo.rules.length > 0) {
            html += `
                <div class="flex flex-col gap-2">
                    <span class="text-xs font-semibold text-[color:var(--primary)] uppercase tracking-wide">Termination checklist · ${taskId.toUpperCase()}</span>
                    <div class="grid grid-cols-1 sm:grid-cols-3 gap-2 text-xs">
                        ${terminationInfo.rules.map(rule => `
                            <div class="border border-[color:var(--border)] rounded-lg p-2 bg-white shadow-sm">
                                <p class="font-medium text-[color:var(--foreground)]">${rule.ruleId}</p>
                                <p class="text-[color:var(--muted-foreground)] mt-0.5">${rule.range} (≥${rule.threshold} needed)</p>
                                <p class="text-xs mt-1">Status: ${rule.correctCount}/${rule.total} correct</p>
                            </div>
                        `).join('')}
                    </div>
                </div>
            `;
        }
        
        // Question table
        if (taskValidation.questions && taskValidation.questions.length > 0) {
            html += `
                <div class="overflow-x-auto">
                    <table class="min-w-full text-sm">
                        <thead class="text-xs text-[color:var(--muted-foreground)] uppercase bg-[color:var(--muted)]/60">
                            <tr>
                                <th class="text-left font-medium pb-2 px-2">Question</th>
                                <th class="text-left font-medium pb-2 px-2">Student Answer</th>
                                <th class="text-left font-medium pb-2 px-2">Correct Answer</th>
                                <th class="text-left font-medium pb-2 px-2">Result</th>
                                <th class="text-left font-medium pb-2 px-2">Last Updated</th>
                            </tr>
                        </thead>
                        <tbody class="divide-y divide-[color:var(--border)]">
                            ${taskValidation.questions.map(q => `
                                <tr data-state="${q.isCorrect ? 'correct' : 'incorrect'}" class="hover:bg-[color:var(--muted)]/30">
                                    <td class="py-2 px-2 text-[color:var(--foreground)] font-mono">${q.id}</td>
                                    <td class="py-2 px-2 text-[color:var(--muted-foreground)]">${q.studentAnswer || '—'}</td>
                                    <td class="py-2 px-2 text-[color:var(--muted-foreground)]">${q.correctAnswer || '—'}</td>
                                    <td class="py-2 px-2">${q.isCorrect 
                                        ? '<span class="answer-pill correct"><i data-lucide="check" class="w-3 h-3"></i>Correct</span>'
                                        : '<span class="answer-pill incorrect"><i data-lucide="x" class="w-3 h-3"></i>Incorrect</span>'
                                    }</td>
                                    <td class="py-2 px-2 text-xs text-[color:var(--muted-foreground)]">${this.formatDateTime(q.sessionKey)}</td>
                                </tr>
                            `).join('')}
                        </tbody>
                    </table>
                </div>
            `;
        }
        
        return html;
    }

    // Helper methods
    getSchoolName() {
        return this.data?.['school-id']?.value || 'Unknown School';
    }

    getGender() {
        // Extract from data or infer from TEC version
        return 'F'; // Placeholder
    }

    getGroup() {
        return this.data?.['group']?.value || '—';
    }

    getTaskStatus(taskValidation) {
        if (!taskValidation || taskValidation.answeredQuestions === 0) return 'grey';
        
<<<<<<< HEAD
        // Post-term detection or termination mismatch (yellow): Data quality issue
        // Yellow indicates EITHER post-termination activity OR termination mismatch
        if (taskValidation.hasPostTerminationAnswers) return 'yellow';
=======
        // Warning detection (yellow): Post-termination data OR termination mismatch
        if (taskValidation.hasPostTerminationAnswers || taskValidation.hasTerminationMismatch) return 'yellow';
>>>>>>> be30cb35
        
        // Complete (green): All questions answered
        if (taskValidation.answeredQuestions === taskValidation.totalQuestions) {
            return 'green';
        }
        
        // Complete (green): Properly terminated with at least 1 answer
        if (taskValidation.terminated && taskValidation.answeredQuestions > 0) {
            return 'green';
        }
        
        // Complete (green): Properly timed out with at least 1 answer
        if (taskValidation.timedOut && taskValidation.answeredQuestions > 0) {
            return 'green';
        }
        
        // Incomplete (red): Started but not complete
        if (taskValidation.answeredQuestions > 0) return 'red';
        
        // Not started (grey): No answers yet
        return 'grey';
    }

    getStatusTitle(status) {
        const titles = {
            green: 'Complete',
<<<<<<< HEAD
            yellow: 'Post-termination activity or termination mismatch',
=======
            yellow: 'Warning',
>>>>>>> be30cb35
            red: 'Incomplete',
            grey: 'Not started'
        };
        return titles[status] || '';
    }

    getActiveTerminations() {
        if (!this.validation || !this.validation.termination) return [];
        
        const active = [];
        Object.values(this.validation.termination).forEach(term => {
            if (term.activeTerminations && term.activeTerminations.length > 0) {
                active.push(...term.activeTerminations);
            }
        });
        
        return active;
    }

    getLatestTerminationDate() {
        // Extract from session keys
        return '2025-10-05'; // Placeholder
    }

    getFirstIncompleteTask() {
        if (!this.validation || !this.validation.tasks) return 'None';
        
        for (const [taskId, taskData] of Object.entries(this.validation.tasks)) {
            if (taskData.answeredQuestions < taskData.totalQuestions) {
                return `${taskData.title} (${taskData.answeredQuestions}/${taskData.totalQuestions})`;
            }
        }
        
        return 'All tasks complete';
    }

    getSetDescription(setId) {
        const descriptions = {
            set1: 'ERV 英語詞彙 · SYM / NONSYM (符號/非符號關係) · Theory of Mind 心理理論 · 中文詞語閱讀',
            set2: 'Math Pattern 數學模式 · CCM 改錯字遊戲 · 情緒劇場 TEC（女 / 男）'
        };
        return descriptions[setId] || '';
    }

    getTaskLastUpdate(taskId) {
        // Get latest session key for this task
        return '2025-10-08 11:45'; // Placeholder
    }

    formatDateTime(sessionKey) {
        if (!sessionKey) return '—';
        // Extract from sessionKey format: coreid_yyyymmdd_hh_mm
        const parts = sessionKey.split('_');
        if (parts.length < 4) return sessionKey;
        
        const dateStr = parts[parts.length - 3];
        const hour = parts[parts.length - 2];
        const min = parts[parts.length - 1];
        
        const year = dateStr.substring(0, 4);
        const month = dateStr.substring(4, 6);
        const day = dateStr.substring(6, 8);
        
        return `${year}-${month}-${day} ${hour}:${min}`;
    }
}

// Export for use in other scripts
if (typeof module !== 'undefined' && module.exports) {
    module.exports = StudentUIRenderer;
}<|MERGE_RESOLUTION|>--- conflicted
+++ resolved
@@ -575,14 +575,8 @@
     getTaskStatus(taskValidation) {
         if (!taskValidation || taskValidation.answeredQuestions === 0) return 'grey';
         
-<<<<<<< HEAD
-        // Post-term detection or termination mismatch (yellow): Data quality issue
-        // Yellow indicates EITHER post-termination activity OR termination mismatch
-        if (taskValidation.hasPostTerminationAnswers) return 'yellow';
-=======
         // Warning detection (yellow): Post-termination data OR termination mismatch
         if (taskValidation.hasPostTerminationAnswers || taskValidation.hasTerminationMismatch) return 'yellow';
->>>>>>> be30cb35
         
         // Complete (green): All questions answered
         if (taskValidation.answeredQuestions === taskValidation.totalQuestions) {
@@ -609,11 +603,7 @@
     getStatusTitle(status) {
         const titles = {
             green: 'Complete',
-<<<<<<< HEAD
-            yellow: 'Post-termination activity or termination mismatch',
-=======
             yellow: 'Warning',
->>>>>>> be30cb35
             red: 'Incomplete',
             grey: 'Not started'
         };
