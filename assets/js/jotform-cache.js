/**
 * Global JotForm Cache System (using IndexedDB via localForage)
 * 
 * Purpose: Cache the ENTIRE JotForm submissions response to avoid redundant API calls
 * 
 * Why: JotForm's API returns the full dataset regardless of filter parameters.
 * Even with filter={"20:eq":"10001"}, the API downloads all submissions before filtering.
 * 
 * Solution: Fetch ALL submissions once, cache in IndexedDB, then filter client-side.
 * 
 * Benefits:
 * - 1 API call instead of N calls (one per student)
 * - Instant filtering from cache
 * - Reduced rate limiting risk
 * - Faster user experience
 * - Large storage capacity (hundreds of MB vs localStorage's 5-10 MB)
 */

(() => {
  const CACHE_KEY = 'jotform_global_cache';
  const CACHE_DURATION_MS = 60 * 60 * 1000; // 1 hour
  
  // JotForm question IDs - these are hardcoded based on current form structure
  // CRITICAL: If the JotForm structure changes, these QIDs must be updated
  // The student-id field (QID 20) is used throughout the system to identify students
  const STUDENT_ID_QID = '20';
  
  // Initialize localForage (uses IndexedDB, falls back to WebSQL/localStorage)
  if (typeof localforage === 'undefined') {
    console.error('[JotFormCache] localForage not loaded! Include <script src="https://cdn.jsdelivr.net/npm/localforage@1.10.0/dist/localforage.min.js"></script>');
  }
  
  const storage = typeof localforage !== 'undefined' ? localforage.createInstance({
    name: 'JotFormCacheDB',
    storeName: 'cache'
  }) : null;
  
  // Create separate storage for validation cache
  const validationStorage = typeof localforage !== 'undefined' ? localforage.createInstance({
    name: 'JotFormCacheDB',
    storeName: 'student_validation'
  }) : null;

  /**
   * Global JotForm Cache Manager
   */
  class JotFormCache {
    constructor() {
      this.cache = null;
      this.isLoading = false;
      this.loadPromise = null;
      this.progressCallback = null; // For UI progress updates
      this.storage = storage; // Expose storage instance for debugging
      
      // Auto-detect API endpoint based on environment
      // Local dev (localhost/127.0.0.1) → Use proxy server to bypass CORS
      // Production (GitHub Pages) → Direct API call (no CORS issues)
      this.apiBaseUrl = this.detectApiBaseUrl();
      console.log(`[JotFormCache] Using API endpoint: ${this.apiBaseUrl}`);
      
      // Adaptive batch sizing state (like processor_agent.ps1)
      this.config = null; // Will be loaded from config/jotform_config.json
      this.lastSuccessfulBatchSize = null;
      this.consecutiveSuccesses = 0;
      this.reductionIndex = 0; // Index into batchSizeReductions array
    }
    
    /**
     * Normalize credential field names (supports legacy jotformApiKey/jotformFormId)
     * @param {Object} credentials
     * @returns {Object}
     */
    normalizeJotformCredentials(credentials) {
      if (!credentials) {
        return { formId: undefined, apiKey: undefined };
      }

      const formId = credentials.jotformFormId || credentials.formId;
      const apiKey = credentials.jotformApiKey || credentials.apiKey;

      return {
        ...credentials,
        formId,
        apiKey
      };
    }

    /**
     * Detect whether to use proxy server or direct API
     */
    detectApiBaseUrl() {
      const hostname = window.location.hostname;
      const isLocal = hostname === 'localhost' || 
                      hostname === '127.0.0.1' || 
                      hostname === '0.0.0.0' ||
                      hostname.startsWith('192.168.') ||
                      hostname.startsWith('10.0.');
      
      if (isLocal) {
        // Running locally - use Flask proxy server on port 5000
        // NOTE: Port 3000 is reserved by Windows Hyper-V, using 5000 instead
        return 'http://localhost:5000/api/jotform';
      } else {
        // Running on GitHub Pages or production - use direct API
        return 'https://api.jotform.com';
      }
    }
    
    /**
     * Load configuration from config/jotform_config.json
     * @returns {Promise<Object>} Configuration object
     */
    async loadConfig() {
      if (this.config) {
        return this.config; // Already loaded
      }
      
      try {
        const response = await fetch('/config/jotform_config.json');
        const config = await response.json();
        this.config = config.webFetch || {
          initialBatchSize: 100,
          minBatchSize: 10,
          maxBatchSize: 500,
          batchSizeReductions: [1.0, 0.5, 0.3, 0.2, 0.1],
          consecutiveSuccessesForIncrease: 2,
          timeoutSeconds: 60
        };
        console.log(`[JotFormCache] Config loaded: batch ${this.config.initialBatchSize}, reductions ${this.config.batchSizeReductions.length} levels`);
        return this.config;
      } catch (error) {
        console.warn('[JotFormCache] Failed to load config, using defaults:', error);
        this.config = {
          initialBatchSize: 100,
          minBatchSize: 10,
          maxBatchSize: 500,
          batchSizeReductions: [1.0, 0.5, 0.3, 0.2, 0.1],
          consecutiveSuccessesForIncrease: 2,
          timeoutSeconds: 60
        };
        return this.config;
      }
    }
    
    /**
     * Set progress callback for UI updates
     * @param {Function} callback - Called with (message, progress) where progress is 0-100
     */
    setProgressCallback(callback) {
      this.progressCallback = callback;
    }
    
    /**
     * Emit progress update
     * @param {string} message - Progress message
     * @param {number} progress - Progress percentage (0-100)
     * @param {Object} details - Optional details like individual progress values
     */
    emitProgress(message, progress, details = {}) {
      if (this.progressCallback) {
        this.progressCallback(message, progress, details);
      }
    }

    /**
     * Get all submissions (from cache or API)
     * @param {Object} credentials - { formId, apiKey }
     * @returns {Promise<Array>} - All submissions
     */
    async getAllSubmissions(credentials) {
      // Return cached data if valid
      const cached = await this.loadFromCache();
      if (cached && this.isCacheValid(cached)) {
        console.log('[JotFormCache] Using cached data (valid)');
        return cached.submissions;
      }

      // If already loading, wait for existing promise
      if (this.isLoading && this.loadPromise) {
        console.log('[JotFormCache] Waiting for existing load operation...');
        return this.loadPromise;
      }

      // Fetch fresh data
  const normalizedCredentials = this.normalizeJotformCredentials(credentials);

  this.isLoading = true;
  console.log('[JotFormCache] Starting fresh fetch...');
  this.loadPromise = this.fetchAllSubmissions(normalizedCredentials)
        .then(async submissions => {
          console.log('[JotFormCache] Fetch complete, saving', submissions.length, 'submissions');
          await this.saveToCache(submissions); // WAIT for IndexedDB write to complete
          this.cache = submissions;
          this.isLoading = false;
          this.loadPromise = null;
          console.log('[JotFormCache] getAllSubmissions complete - cache committed');
          return submissions;
        })
        .catch(error => {
          this.isLoading = false;
          this.loadPromise = null;
          throw error;
        });

      return this.loadPromise;
    }

    /**
     * Fetch ALL submissions from JotForm API with adaptive batch sizing
     * Mimics processor_agent.ps1 adaptive chunk sizing pattern
     * @param {Object} credentials - { formId, apiKey }
     * @returns {Promise<Array>} - All submissions
     */
    async fetchAllSubmissions(credentials) {
      console.log('[JotFormCache] ========== FETCHING ALL SUBMISSIONS ==========');
      const formId = credentials?.formId;
      const apiKey = credentials?.apiKey;

      if (!formId || !apiKey) {
        throw new Error('Missing JotForm credentials (formId/apiKey)');
      }

      console.log('[JotFormCache] Form ID:', formId);

      // Load configuration
      await this.loadConfig();
      
      this.emitProgress('Connecting to Jotform API...', 5, {
        jotformMessage: 'Connecting to Jotform API...',
        qualtricsMessage: 'Waiting to start...'
      });

      const allSubmissions = [];
      let offset = 0;
      let hasMore = true;
      let pageNum = 1;
      
      // Adaptive batch sizing (like processor_agent.ps1)
      const baseBatchSize = this.config.initialBatchSize;
      let currentBatchSize = baseBatchSize;
      
      // Dynamic progress tracking with adaptive estimation
      // Reserve 1-80% for fetching (79% range), 80-100% for post-processing
      // We don't know total pages upfront, so we use adaptive increments
      // that get smaller as we fetch more pages (asymptotic to 80%)
      let currentProgress = 1; // Start at 1%
      const FETCH_END_PERCENT = 80;
      const FETCH_RANGE = FETCH_END_PERCENT - 1; // 79%

      try {
        while (hasMore) {
          // Calculate current batch size based on reduction index
          if (this.reductionIndex > 0) {
            currentBatchSize = Math.max(
              this.config.minBatchSize,
              Math.floor(baseBatchSize * this.config.batchSizeReductions[this.reductionIndex])
            );
            console.log(`[JotFormCache] Using reduced batch size: ${currentBatchSize} (${Math.round(this.config.batchSizeReductions[this.reductionIndex] * 100)}% of ${baseBatchSize})`);
          }
          
          const url = `${this.apiBaseUrl}/form/${formId}/submissions?` +
                      `apiKey=${apiKey}` +
                      `&limit=${currentBatchSize}` +
                      `&offset=${offset}` +
                      `&orderby=created_at` +
                      `&direction=ASC`;

          // Progress BEFORE fetch: show what we're about to do
          const fetchMessage = `Fetching page ${pageNum} (batch: ${currentBatchSize})...`;
          this.emitProgress(fetchMessage, Math.round(currentProgress), {
            jotformMessage: fetchMessage,
            qualtricsMessage: 'Waiting to start...'
          });
          
          let response;
          let result;
          let fetchSuccess = false;
          
          try {
            response = await fetch(url);
            
            if (!response.ok) {
              if (response.status === 429) {
                throw new Error('Rate limited by JotForm API. Please try again later.');
              }
              if (response.status === 504) {
                throw new Error('Gateway timeout - batch too large');
              }
              throw new Error(`JotForm API error: ${response.status}`);
            }

            // Try to parse JSON
            const text = await response.text();
            result = JSON.parse(text);
            
            // Verify we got valid content
            if (!result.content) {
              throw new Error('Response missing content field');
            }
            
            fetchSuccess = true;
            
          } catch (parseError) {
            // JSON parse error or timeout - reduce batch size
            console.error(`[JotFormCache] Fetch failed: ${parseError.message}`);
            
            // Adaptive response to errors (like processor_agent.ps1)
            if (parseError.message.includes('timeout') || parseError.message.includes('Unexpected end of JSON')) {
              this.consecutiveSuccesses = 0; // Reset on failure
              
              if (this.reductionIndex < this.config.batchSizeReductions.length - 1) {
                this.reductionIndex++;
                const newSize = Math.floor(baseBatchSize * this.config.batchSizeReductions[this.reductionIndex]);
                console.warn(`[JotFormCache] Error detected - reducing batch size to ${newSize} (${Math.round(this.config.batchSizeReductions[this.reductionIndex] * 100)}%)`);
                
                // Retry this page with smaller batch
                continue;
              } else {
                throw new Error(`Failed even at minimum batch size (${this.config.minBatchSize}): ${parseError.message}`);
              }
            } else {
              throw parseError;
            }
          }
          
          // Success! Process the results
          if (fetchSuccess) {
            // Track consecutive successes for gradual increase (like processor_agent.ps1)
            this.consecutiveSuccesses++;
            this.lastSuccessfulBatchSize = currentBatchSize;
            
            if (!result.content || result.content.length === 0) {
              hasMore = false;
              break;
            }

            allSubmissions.push(...result.content);
            
            // Progress AFTER successful fetch: Adaptive increment based on progress so far
            // The closer we get to 80%, the smaller the increments (asymptotic approach)
            // This creates smooth progress without knowing total pages upfront
            let downloadProgress;
            
            if (result.content.length < currentBatchSize) {
              // Last page detected - jump to 80%
              downloadProgress = FETCH_END_PERCENT;
            } else {
              // Calculate adaptive increment:
              // - Early pages (1-10): larger increments (~7-10% per page)
              // - Middle pages (11-20): medium increments (~3-5% per page)
              // - Later pages (20+): smaller increments (~1-2% per page)
              // Formula: increment = (80 - currentProgress) / (pageNum * 0.5 + 2)
              // This creates a natural deceleration as we approach 80%
              const remainingRange = FETCH_END_PERCENT - currentProgress;
              const adaptiveIncrement = remainingRange / (pageNum * 0.5 + 2);
              downloadProgress = Math.min(currentProgress + adaptiveIncrement, FETCH_END_PERCENT - 1);
              currentProgress = downloadProgress;
            }
            
            const downloadMessage = `Downloaded ${allSubmissions.length} submissions...`;
            this.emitProgress(downloadMessage, Math.round(downloadProgress), {
              jotformMessage: downloadMessage,
              qualtricsMessage: 'Waiting to start...'
            });

            // Gradually increase batch size if we're below baseline and have multiple consecutive successes
            if (this.reductionIndex > 0 && this.consecutiveSuccesses >= this.config.consecutiveSuccessesForIncrease) {
              const oldSize = currentBatchSize;
              this.reductionIndex = Math.max(0, this.reductionIndex - 1);
              const newSize = this.reductionIndex === 0 ? baseBatchSize : Math.floor(baseBatchSize * this.config.batchSizeReductions[this.reductionIndex]);
              this.consecutiveSuccesses = 0; // Reset counter after increase
              currentBatchSize = newSize; // Apply the increase immediately
              console.log(`[JotFormCache] ✓ After ${this.config.consecutiveSuccessesForIncrease} successes, increased batch size: ${oldSize} → ${newSize}`);
            }
            
            // Check if we got less than current batch size (last page)
            if (result.content.length < currentBatchSize) {
              hasMore = false;
            } else {
              offset += currentBatchSize; // Use current batch size, not hardcoded limit
              pageNum++;
            }

            // Rate limiting: small delay between pages
            if (hasMore) {
              await new Promise(resolve => setTimeout(resolve, 200));
            }
          }
        }

        // Progress: Phase 1 complete, moving to phase 2
        currentProgress = FETCH_END_PERCENT;
        this.emitProgress('Saving to local cache...', FETCH_END_PERCENT, {
          jotformMessage: 'Saving to local cache...',
          qualtricsMessage: 'Waiting to start...'
        });
        console.log(`[JotFormCache] ========== FETCH COMPLETE ==========`);
        console.log(`[JotFormCache] Total submissions: ${allSubmissions.length}`);
        
        // Don't emit 100% yet - validation (phase 2) still needs to run
        return allSubmissions;

      } catch (error) {
        console.error('[JotFormCache] Failed to fetch submissions:', error);
        throw error;
      }
    }

    /**
     * Filter submissions by CoreID
     * @param {Array} submissions - All submissions
     * @param {string} coreId - CoreID to filter by (e.g., "C10001")
     * @param {string} studentIdQid - QID for student-id field (e.g., "20")
     * @returns {Array} - Filtered submissions
     */
    filterByCoreId(submissions, coreId, studentIdQid = STUDENT_ID_QID) {
      // Strip "C" prefix from Core ID for matching
      const coreIdNumeric = coreId.startsWith('C') ? coreId.substring(1) : coreId;

      return submissions.filter(submission => {
        // Try to get student-id from answers
        const studentIdAnswer = submission.answers?.[studentIdQid];
        let studentId = null;

        if (studentIdAnswer) {
          studentId = studentIdAnswer.answer || studentIdAnswer.text || null;
        }

        // Match against numeric CoreID
        return studentId === coreIdNumeric;
      });
    }

    /**
     * Save submissions to IndexedDB cache (via localForage)
     * @param {Array} submissions - All submissions
     */
    async saveToCache(submissions) {
      if (!storage) {
        console.error('[JotFormCache] Storage not initialized');
        return;
      }
      
      try {
        console.log('[JotFormCache] saveToCache called with', submissions.length, 'submissions');
        
        // Validate that submissions have the expected structure
        if (submissions.length > 0) {
          const sampleSubmission = submissions[0];
          if (!sampleSubmission.answers) {
            console.warn('[JotFormCache] WARNING: First submission is missing "answers" field. Structure:', Object.keys(sampleSubmission));
          } else {
            console.log('[JotFormCache] First submission has', Object.keys(sampleSubmission.answers).length, 'answer fields');
          }
        }
        
        const cacheEntry = {
          submissions: submissions,
          timestamp: Date.now(),
          count: submissions.length
        };

        const jsonString = JSON.stringify(cacheEntry);
        console.log('[JotFormCache] Cache data size:', Math.round(jsonString.length / 1024), 'KB');
        
        await storage.setItem(CACHE_KEY, cacheEntry);
        console.log('[JotFormCache] ✅ Cached', submissions.length, 'submissions to IndexedDB');
      } catch (error) {
        console.error('[JotFormCache] Failed to save cache:', error);
      }
    }

    /**
     * Load submissions from IndexedDB cache (via localForage)
     * @returns {Promise<Object|null>} - Cache entry or null
     */
    async loadFromCache() {
      if (!storage) {
        console.warn('[JotFormCache] Storage not initialized');
        return null;
      }
      
      try {
        const cacheEntry = await storage.getItem(CACHE_KEY);
        return cacheEntry;
      } catch (error) {
        console.error('[JotFormCache] Failed to load cache:', error);
        return null;
      }
    }

    /**
     * Check if cache is still valid
     * @param {Object} cacheEntry - Cache entry
     * @returns {boolean} - True if valid
     */
    isCacheValid(cacheEntry) {
      if (!cacheEntry || !cacheEntry.timestamp) return false;
      return (Date.now() - cacheEntry.timestamp) < CACHE_DURATION_MS;
    }

    /**
     * Clear cache (force refresh)
     * 
     * COMPREHENSIVE CACHE DELETION:
     * This method performs a complete purge of ALL cached data in IndexedDB:
     * 1. Submissions cache (jotform_global_cache) - All JotForm form submissions
     * 2. Validation cache (student_validation) - Pre-computed task validation results  
     * 3. Qualtrics cache (qualtrics_responses) - TGMD survey data (via clearValidationCache)
     * 
     * After calling this method, the system requires a full re-sync (60-90 seconds)
     * before it can be used again. This is the recommended way to force a fresh
     * data fetch when suspecting stale or incorrect cached data.
     * 
     * Related: See CACHE_SYSTEM_STATUS.md for implementation details
     */
    async clearCache() {
      if (storage) {
        await storage.removeItem(CACHE_KEY);
      }
      this.cache = null;
      console.log('[JotFormCache] Submissions cache cleared');
      
      // Also clear validation cache (which includes Qualtrics cache)
      await this.clearValidationCache();
      
      // Clear Qualtrics cache separately for completeness
      await this.clearQualtricsCache();
      
      console.log('[JotFormCache] ✅ COMPREHENSIVE CACHE PURGE COMPLETE - All 3 stores cleared');
    }

    /**
     * Validate cache data structure
     * @param {Object} cached - Cache entry
     * @returns {boolean} - True if structure is valid
     */
    validateCacheStructure(cached) {
      if (!cached) return false;
      
      // Check required fields
      if (!cached.submissions || !Array.isArray(cached.submissions)) {
        console.warn('[JotFormCache] Invalid: submissions is not an array');
        return false;
      }
      
      if (cached.submissions.length === 0) {
        console.warn('[JotFormCache] Invalid: submissions array is empty');
        return false;
      }
      
      if (!cached.timestamp || typeof cached.timestamp !== 'number') {
        console.warn('[JotFormCache] Invalid: timestamp missing or invalid');
        return false;
      }
      
      if (!cached.count || cached.count !== cached.submissions.length) {
        console.warn('[JotFormCache] Invalid: count mismatch (count:', cached.count, 'actual:', cached.submissions.length, ')');
        return false;
      }
      
      // Validate first submission structure
      const firstSubmission = cached.submissions[0];
      if (!firstSubmission.id || !firstSubmission.answers) {
        console.warn('[JotFormCache] Invalid: submission missing required fields (id, answers)');
        return false;
      }
      
      console.log('[JotFormCache] ✅ Cache structure is valid');
      return true;
    }

    /**
     * Get cache statistics with structure validation
     * @returns {Promise<Object>} - Cache stats
     */
    async getCacheStats() {
      const cached = await this.loadFromCache();
      
      if (!cached) {
        return {
          exists: false,
          count: 0,
          age: 0,
          valid: false,
          structureValid: false
        };
      }

      // Validate structure
      const structureValid = this.validateCacheStructure(cached);
      
      const ageMinutes = Math.round((Date.now() - cached.timestamp) / 1000 / 60);
      const timeValid = this.isCacheValid(cached);
      const isValid = timeValid && structureValid; // Both must be true
      
      console.log('[JotFormCache] Cache check: count=', cached.count, 'age=', ageMinutes, 'min, timeValid=', timeValid, 'structureValid=', structureValid, 'VALID=', isValid);
      
      return {
        exists: true,
        count: cached.count,
        age: ageMinutes,
        valid: isValid,
        structureValid: structureValid
      };
    }

    /**
     * Build student validation cache (Level 1)
     * Checks IndexedDB first, validates if needed, then saves
     * @param {Array} students - Array of student objects from coreid.csv
     * @param {Object} surveyStructure - Survey structure for task-to-set mapping
     * @param {Object} credentials - { formId, apiKey } for JotForm API
     * @param {boolean} forceRebuild - Force rebuild even if cache exists
     * @returns {Promise<Map>} - Map of coreId -> validation cache
     */
<<<<<<< HEAD
    async buildStudentValidationCache(students, surveyStructure, credentials, forceRebuild = false) {
=======
    async buildStudentValidationCache(students, surveyStructure, forceRebuild = false, credentials = null) {
>>>>>>> 1e546fc4
      console.log('[JotFormCache] Building student validation cache...');
      
      if (!window.TaskValidator) {
        throw new Error('TaskValidator not loaded');
      }
      
      // Check if validation cache exists and is valid
      if (!forceRebuild) {
        const cachedValidation = await this.loadValidationCache();
        if (cachedValidation && cachedValidation.size > 0) {
          console.log(`[JotFormCache] ✅ Loaded validation cache from IndexedDB: ${cachedValidation.size} students`);
          
          // Filter cache to only include students in the provided list
          const studentCoreIds = new Set(students.map(s => s.coreId));
          const filteredCache = new Map();
          for (const [coreId, data] of cachedValidation.entries()) {
            if (studentCoreIds.has(coreId)) {
              filteredCache.set(coreId, data);
            }
          }
          
          console.log(`[JotFormCache] Filtered to ${filteredCache.size} students matching provided list`);
          return filteredCache;
        }
      }
      
      console.log('[JotFormCache] Building fresh validation cache...');
      const validationCache = new Map();
      const submissions = await this.getAllSubmissions(credentials);
      
      if (!submissions || submissions.length === 0) {
        console.warn('[JotFormCache] No submissions to validate');
        return validationCache;
      }
      
      // Group submissions by student
      const studentSubmissions = new Map();
      for (const submission of submissions) {
        const studentIdAnswer = submission.answers?.[STUDENT_ID_QID];
        const studentId = studentIdAnswer?.answer || studentIdAnswer?.text;
        if (!studentId) continue;
        
        // Find student by Core ID
        const student = students.find(s => {
          const numericCoreId = s.coreId.startsWith('C') ? s.coreId.substring(1) : s.coreId;
          return numericCoreId === studentId;
        });
        
        if (student) {
          if (!studentSubmissions.has(student.coreId)) {
            studentSubmissions.set(student.coreId, {
              student,
              submissions: []
            });
          }
          studentSubmissions.get(student.coreId).submissions.push(submission);
        }
      }
      
      console.log(`[JotFormCache] Validating ${studentSubmissions.size} students...`);
      
      // Validate each student
      let processed = 0;
      const totalStudents = studentSubmissions.size;
      
      for (const [coreId, data] of studentSubmissions.entries()) {
        try {
          const cache = await this.validateStudent(data.student, data.submissions, surveyStructure);
          validationCache.set(coreId, cache);
          
          processed++;
          
          // Report progress (70% to 100% = 30% range for validation, phase 2)
          const validationProgress = 70 + Math.round((processed / totalStudents) * 30);
          const validationMessage = `Validating students (${processed}/${totalStudents})`;
          this.emitProgress(validationMessage, validationProgress, {
            jotformMessage: validationMessage,
            qualtricsMessage: validationMessage
          });
          
          if (processed % 10 === 0) {
            console.log(`[JotFormCache] Validated ${processed}/${totalStudents} students`);
          }
        } catch (error) {
          console.error(`[JotFormCache] Failed to validate ${coreId}:`, error);
          validationCache.set(coreId, {
            coreId,
            error: error.message,
            lastValidated: Date.now()
          });
          processed++;
        }
      }
      
      console.log(`[JotFormCache] ✅ Student validation complete: ${validationCache.size} students`);
      
      // Save to IndexedDB
      await this.saveValidationCache(validationCache);
      
      return validationCache;
    }
    
    /**
     * Save validation cache to IndexedDB
     * @param {Map} validationCache - Map of coreId -> validation data
     */
    async saveValidationCache(validationCache) {
      if (!validationStorage) {
        console.error('[JotFormCache] Validation storage not initialized');
        return;
      }
      
      try {
        console.log('[JotFormCache] Saving validation cache to IndexedDB...');
        
        // Convert Map to object for storage
        const cacheObject = {};
        for (const [coreId, data] of validationCache.entries()) {
          cacheObject[coreId] = data;
        }
        
        const cacheEntry = {
          validations: cacheObject,
          timestamp: Date.now(),
          count: validationCache.size,
          version: "1.0"
        };
        
        await validationStorage.setItem('validation_cache', cacheEntry);
        console.log(`[JotFormCache] ✅ Saved validation cache: ${validationCache.size} students`);
        
        // Verify
        const verification = await validationStorage.getItem('validation_cache');
        console.log('[JotFormCache] Validation cache verification:', verification ? 'SUCCESS' : 'FAILED');
      } catch (error) {
        console.error('[JotFormCache] Failed to save validation cache:', error);
      }
    }
    
    /**
     * Load validation cache from IndexedDB
     * @returns {Promise<Map|null>} - Map of coreId -> validation data or null
     */
    async loadValidationCache() {
      if (!validationStorage) {
        console.warn('[JotFormCache] Validation storage not initialized');
        return null;
      }
      
      try {
        const cacheEntry = await validationStorage.getItem('validation_cache');
        
        if (!cacheEntry || !cacheEntry.validations) {
          console.log('[JotFormCache] No validation cache found');
          return null;
        }
        
        // Check if cache is stale (older than submissions cache)
        const submissionsCache = await this.loadFromCache();
        if (submissionsCache && cacheEntry.timestamp < submissionsCache.timestamp) {
          console.log('[JotFormCache] Validation cache is stale, will rebuild');
          return null;
        }
        
        // Validate cache data structure
        const sampleKey = Object.keys(cacheEntry.validations)[0];
        if (sampleKey) {
          const sampleData = cacheEntry.validations[sampleKey];
          if (!sampleData.taskValidation || !sampleData.setStatus) {
            console.log('[JotFormCache] ℹ️  Validation cache has outdated structure (missing taskValidation or setStatus), rebuilding...');
            return null;
          }
          
          // Check if all sets are "notstarted" which indicates bad data
          const allNotStarted = Object.values(sampleData.setStatus || {}).every(set => set.status === 'notstarted');
          if (allNotStarted && sampleData.submissions && sampleData.submissions.length > 0) {
            console.warn('[JotFormCache] Validation cache shows all sets as notstarted despite having submissions, will rebuild');
            return null;
          }
        }
        
        // Convert object back to Map
        const validationCache = new Map();
        for (const [coreId, data] of Object.entries(cacheEntry.validations)) {
          validationCache.set(coreId, data);
        }
        
        console.log(`[JotFormCache] Loaded validation cache: ${validationCache.size} students, age: ${Math.round((Date.now() - cacheEntry.timestamp) / 1000 / 60)} min`);
        return validationCache;
      } catch (error) {
        console.error('[JotFormCache] Failed to load validation cache:', error);
        return null;
      }
    }
    
    /**
     * Clear validation cache from IndexedDB
     * 
     * Part of comprehensive cache deletion system.
     * Removes pre-computed student validation results that are built from submissions.
     * This cache is automatically rebuilt when navigating to class/school pages.
     */
    async clearValidationCache() {
      if (validationStorage) {
        await validationStorage.removeItem('validation_cache');
        console.log('[JotFormCache] Validation cache cleared');
      }
    }

    /**
     * Validate a single student using TaskValidator
     * 
     * VALIDATION ARCHITECTURE:
     * This function is the bridge between class/school aggregation and the
     * TaskValidator single source of truth. It:
     * 
     * 1. Merges multiple submissions (earliest non-empty value wins)
     * 2. Calls TaskValidator.validateAllTasks() for accurate validation
     * 3. Builds task-to-set mapping from survey structure
     * 4. Handles gender-conditional tasks (TEC_Male vs TEC_Female)
     * 5. Calculates set completion status
     * 6. Returns comprehensive validation cache entry
     * 
     * This ensures that class and school pages use the SAME validation rules
     * as the student drilldown page, maintaining consistency across all
     * hierarchical levels of the checking system.
     * 
     * @param {Object} student - Student object
     * @param {Array} submissions - Student's submissions
     * @param {Object} surveyStructure - Survey structure
     * @returns {Promise<Object>} - Validation cache entry
     */
    async validateStudent(student, submissions, surveyStructure) {
      // Merge all submission answers BY FIELD NAME (not QID)
      // JotForm stores answers with QID as key, but each answer has a 'name' field
      // TaskValidator looks up answers by field name (e.g., "ERV_P1")
      // Merge strategy: Sort by created_at (earliest first), only process non-empty values, first wins
      
      // Sort submissions by created_at (earliest first)
      const sortedSubmissions = submissions.sort((a, b) => 
        new Date(a.created_at) - new Date(b.created_at)
      );
      
      const mergedAnswers = {};
      for (const submission of sortedSubmissions) {
        if (submission.answers) {
          // Convert from QID-keyed to name-keyed
          for (const [qid, answerObj] of Object.entries(submission.answers)) {
            // Skip if no field name or no actual value (match student page logic)
            if (!answerObj.name || !answerObj.answer) continue;
            
            // Only set if not already present (earliest non-empty value wins)
            if (!mergedAnswers[answerObj.name]) {
              mergedAnswers[answerObj.name] = answerObj;
            }
          }
        }
      }
      
      // Run task validation
      const taskValidation = await window.TaskValidator.validateAllTasks(mergedAnswers);
      
      // Build task-to-set mapping
      const taskToSetMap = new Map();
      for (const set of surveyStructure.sets) {
        for (const section of set.sections) {
          const taskName = section.file.replace('.json', '');
          const metadata = surveyStructure.taskMetadata[taskName];
          if (metadata) {
            taskToSetMap.set(metadata.id, set.id);
            
            if (metadata.aliases) {
              metadata.aliases.forEach(alias => {
                taskToSetMap.set(alias.toLowerCase(), set.id);
              });
            }
          }
        }
      }
      
      /**
       * Helper function to check if a task is applicable to a student
       * (handles gender-conditional tasks like TEC_Male vs TEC_Female)
       * 
       * CRITICAL: Gender normalization required!
       * - Student data may use single-letter codes: "M", "F"
       * - Survey-structure.json uses full words: "male", "female"
       * - Must normalize M→male, F→female before comparison
       */
      function isTaskApplicableToStudent(taskId, student, surveyStructure) {
        // Find the section for this task in survey structure
        for (const set of surveyStructure.sets) {
          const section = set.sections.find(s => {
            const fileName = s.file.replace('.json', '');
            const metadata = surveyStructure.taskMetadata[fileName];
            return metadata && metadata.id === taskId;
          });
          
          if (section) {
            // Check showIf conditions
            if (!section.showIf) return true; // No condition = always applicable
            
            if (section.showIf.gender) {
              // Normalize gender: convert single letters (M/F) to full words
              let studentGender = (student.gender || '').toLowerCase();
              if (studentGender === 'm' || studentGender === 'male') studentGender = 'male';
              if (studentGender === 'f' || studentGender === 'female') studentGender = 'female';
              
              const requiredGender = section.showIf.gender.toLowerCase();
              return studentGender === requiredGender;
            }
            
            return true; // No matching condition = applicable
          }
        }
        
        return true; // Task not found in structure = assume applicable
      }
      
      // Calculate set status
      const setStatus = {
        set1: { status: 'notstarted', tasksComplete: 0, tasksTotal: 0, tasks: [] },
        set2: { status: 'notstarted', tasksComplete: 0, tasksTotal: 0, tasks: [] },
        set3: { status: 'notstarted', tasksComplete: 0, tasksTotal: 0, tasks: [] },
        set4: { status: 'notstarted', tasksComplete: 0, tasksTotal: 0, tasks: [] }
      };
      
      // Count tasks per set (accounting for gender-conditional tasks like TEC)
      for (const set of surveyStructure.sets) {
        const applicableSections = set.sections.filter(section => {
          // Check if section has showIf conditions
          if (!section.showIf) return true; // No condition = always applicable
          
          // Check gender condition
          if (section.showIf.gender) {
            // Normalize gender: convert single letters (M/F) to full words
            let studentGender = (student.gender || '').toLowerCase();
            if (studentGender === 'm' || studentGender === 'male') studentGender = 'male';
            if (studentGender === 'f' || studentGender === 'female') studentGender = 'female';
            
            const requiredGender = section.showIf.gender.toLowerCase();
            const matches = studentGender === requiredGender;
            return matches;
          }
          
          return true; // No matching condition = applicable by default
        });
        
        setStatus[set.id].tasksTotal = applicableSections.length;
      }
      
      // Analyze each task
      let totalTasks = 0;
      let completeTasks = 0;
      const terminationTasks = [];
      let hasPostTerminationData = false;
      
      for (const [taskId, validation] of Object.entries(taskValidation)) {
        if (validation.error || taskId === 'nonsym') continue;
        
        const setId = taskToSetMap.get(taskId);
        if (!setId) continue;
        
        // Check if this task is applicable to this student (gender-conditional tasks)
        const taskApplicable = isTaskApplicableToStudent(taskId, student, surveyStructure);
        if (!taskApplicable) {
          console.log(`[JotFormCache] Skipping ${taskId} - not applicable for ${student.gender} student`);
          continue; // Skip gender-inappropriate tasks
        }
        
        // Only count tasks that are applicable to this student
        totalTasks++;
        
        // TaskValidator returns answeredQuestions/totalQuestions, not totals.answered/total
        const answered = validation.answeredQuestions || 0;
        const total = validation.totalQuestions || 0;
        
        // A task is complete if:
        // 1. All questions are answered (answered === total), OR
        // 2. It's properly terminated/timed out without post-termination issues AND has at least 1 answer
        // CRITICAL: Must check answered > 0 to match student page logic (see checking-system-student-page.js Line 1831-1838)
        const isComplete = (answered === total && total > 0) || 
                           (validation.terminated && !validation.hasPostTerminationAnswers && answered > 0) ||
                           (validation.timedOut && !validation.hasPostTerminationAnswers && answered > 0);
        
        if (isComplete) {
          completeTasks++;
          setStatus[setId].tasksComplete++;
        }
        
        if (validation.terminated) {
          terminationTasks.push(taskId);
        }
        
        if (validation.hasPostTerminationAnswers) {
          hasPostTerminationData = true;
        }
        
        setStatus[setId].tasks.push({
          taskId,
          complete: isComplete,
          answered,
          total,
          hasPostTerminationAnswers: validation.hasPostTerminationAnswers || false
        });
      }
      
      // Calculate set status
      for (const setId in setStatus) {
        const set = setStatus[setId];
        if (set.tasksTotal === 0) continue;
        
        const completionRate = set.tasksComplete / set.tasksTotal;
        if (completionRate === 1) {
          set.status = 'complete';
        } else if (completionRate > 0) {
          set.status = 'incomplete';
        } else {
          set.status = 'notstarted';
        }
      }
      
      // Calculate overall status
      const completeSets = Object.values(setStatus).filter(s => s.status === 'complete').length;
      let overallStatus = 'notstarted';
      if (completeSets === 4) {
        overallStatus = 'complete';
      } else if (completeSets > 0 || completeTasks > 0) {
        overallStatus = 'incomplete';
      }
      
      return {
        coreId: student.coreId,
        studentId: student.studentId,
        studentName: student.studentName,
        classId: student.classId,
        schoolId: student.schoolId,
        group: student.group,
        district: student.district || 'Unknown',
        gender: student.gender,
        
        submissions,
        mergedAnswers,
        taskValidation,
        setStatus,
        
        overallStatus,
        completionPercentage: totalTasks > 0 ? (completeTasks / totalTasks) * 100 : 0,
        totalTasks,
        completeTasks,
        incompleteTasks: totalTasks - completeTasks,
        
        hasTerminations: terminationTasks.length > 0,
        terminationCount: terminationTasks.length,
        terminationTasks,
        hasPostTerminationData,
        
        lastValidated: Date.now(),
        validationVersion: "1.0"
      };
    }

    // ========== QUALTRICS INTEGRATION ==========

    /**
     * Create separate storage for Qualtrics cache
     * @returns {Object} localforage instance for Qualtrics cache
     */
    getQualtricsStorage() {
      if (!this.qualtricsStorage) {
        this.qualtricsStorage = typeof localforage !== 'undefined' ? localforage.createInstance({
          name: 'JotFormCacheDB',
          storeName: 'qualtrics_cache'
        }) : null;
      }
      return this.qualtricsStorage;
    }

    /**
     * Ensure coreId has "C" prefix
     * @param {string} studentId - Student ID (may or may not have "C" prefix)
     * @returns {string} CoreId with "C" prefix
     */
    ensureCoreIdPrefix(studentId) {
      return studentId.startsWith('C') ? studentId : `C${studentId}`;
    }

    /**
     * Transform JotForm submissions to records format expected by data-merger
     * Converts from submission format (with answers object) to flat record format
     * 
     * IMPORTANT: This method assumes student ID is in answers[STUDENT_ID_QID].
     * If JotForm's question structure changes, the STUDENT_ID_QID constant must be updated.
     * 
     * @param {Array} submissions - Raw JotForm submissions
     * @returns {Array} Transformed records with coreId at root level
     */
    transformSubmissionsToRecords(submissions) {
      console.log('[JotFormCache] Transforming submissions to records format...');
      const records = [];
      
      for (const submission of submissions) {
        try {
          // Extract student ID from answers using configured QID
          const studentIdAnswer = submission.answers?.[STUDENT_ID_QID];
          const studentId = studentIdAnswer?.answer || studentIdAnswer?.text;
          
          if (!studentId) {
            console.warn('[JotFormCache] Submission missing student ID, skipping:', submission.id);
            continue;
          }
          
          // Create coreId with "C" prefix
          const coreId = this.ensureCoreIdPrefix(studentId);
          
          // Build flat record with all answer fields
          const record = {
            coreId: coreId,
            'student-id': studentId,
            _meta: {
              source: 'jotform',
              submissionId: submission.id,
              created_at: submission.created_at,
              updated_at: submission.updated_at
            }
          };
          
          // Flatten answers object to record fields
          if (submission.answers) {
            for (const [qid, answerObj] of Object.entries(submission.answers)) {
              // Use the field name if available, otherwise use QID
              const fieldName = answerObj.name || `q${qid}`;
              const value = answerObj.answer || answerObj.text || '';
              
              // Skip empty values and the student-id we already processed
              if (value && qid !== STUDENT_ID_QID) {
                record[fieldName] = value;
              }
            }
          }
          
          records.push(record);
        } catch (error) {
          console.error('[JotFormCache] Failed to transform submission:', submission.id, error);
        }
      }
      
      console.log(`[JotFormCache] Transformed ${records.length} submissions to records (${submissions.length - records.length} skipped)`);
      return records;
    }

    /**
     * Transform merged records back to submission format for caching
     * Converts from flat record format back to JotForm submission structure
     * 
     * IMPORTANT: This method assumes student ID is in answers[STUDENT_ID_QID].
     * If JotForm's question structure changes, the STUDENT_ID_QID constant must be updated.
     * 
     * ORPHANED RECORDS BEHAVIOR:
     * Records marked with _orphaned: true (Qualtrics-only data with no JotForm submission)
     * will be skipped during this transformation. This is EXPECTED behavior when:
     * 1. A student has completed the Qualtrics survey but hasn't done JotForm assessment yet
     * 2. Cross-grade data exists (e.g., student has K2 data in Qualtrics, K3 in JotForm)
     * 
     * These records are preserved in the merged dataset for validation purposes but cannot
     * be converted back to JotForm submission format since there's no original structure to clone.
     * 
     * Console messages will indicate:
     * - ℹ️  Info level: Expected Qualtrics-only records (normal operation)
     * - ⚠️  Warning level: Unexpected missing submissions (potential data issue)
     * 
     * PERFORMANCE OPTIMIZATION:
     * This method uses a reverse lookup map (fieldName → qid) to avoid O(n²) complexity.
     * Without this optimization, updating each field would require searching through all answers,
     * resulting in O(records × fields × answers) complexity. With the reverse map, we achieve
     * O(records × (answers + fields)) complexity - a significant improvement for large datasets.
     * 
     * Example: For 100 records with 50 fields each and 100 answers per submission:
     * - Without optimization: 100 × 50 × 100 = 500,000 operations
     * - With optimization: 100 × (100 + 50) = 15,000 operations (33x faster!)
     * 
     * @param {Array} records - Merged records with flat structure (may include orphaned records)
     * @param {Array} originalSubmissions - Original JotForm submissions for structure reference
     * @returns {Array} Submissions in JotForm format (orphaned records excluded)
     */
    transformRecordsToSubmissions(records, originalSubmissions) {
      console.log('[JotFormCache] Converting records back to submission format...');
      
      // Create a map of original submissions by coreId for easy lookup
      const submissionMap = new Map();
      for (const submission of originalSubmissions) {
        const studentIdAnswer = submission.answers?.[STUDENT_ID_QID];
        const studentId = studentIdAnswer?.answer || studentIdAnswer?.text;
        if (studentId) {
          const coreId = this.ensureCoreIdPrefix(studentId);
          submissionMap.set(coreId, submission);
        }
      }
      
      const submissions = [];
      let orphanedCount = 0;
      let unexpectedMissingCount = 0;
      
      for (const record of records) {
        try {
          // Get original submission structure
          const originalSubmission = submissionMap.get(record.coreId);
          
          if (!originalSubmission) {
            // This is expected for Qualtrics-only records (orphaned data)
            // It means the student has Qualtrics survey data but no JotForm submission yet
            if (record._orphaned) {
              console.log(`[JotFormCache] ℹ️  Skipping Qualtrics-only record for ${record.coreId} - no JotForm submission exists yet`);
              orphanedCount++;
            } else {
              console.warn(`[JotFormCache] ⚠️  No original JotForm submission found for ${record.coreId} - this may indicate a data inconsistency`);
              unexpectedMissingCount++;
            }
            continue;
          }
          
          // Clone the original submission
          const submission = JSON.parse(JSON.stringify(originalSubmission));
          
          // Update answers with merged data
          // Merge TGMD fields and any other updated fields from Qualtrics
          if (submission.answers) {
            // PERFORMANCE OPTIMIZATION: Build reverse lookup map (fieldName → qid) for O(1) lookups
            // This prevents O(n²) nested loop when updating multiple fields.
            // We build the map once per submission and reuse it for all field updates.
            const fieldNameToQid = {};
            for (const [qid, answerObj] of Object.entries(submission.answers)) {
              if (answerObj.name) {
                fieldNameToQid[answerObj.name] = qid;
              }
            }
            
            // Update fields from merged record
            // Each field lookup is now O(1) instead of O(n) thanks to the reverse map above
            for (const [fieldName, value] of Object.entries(record)) {
              // Skip metadata and already-handled fields
              if (fieldName === 'coreId' || 
                  fieldName === 'student-id' || 
                  fieldName === '_meta' || 
                  fieldName === '_sources' ||
                  fieldName === '_orphaned') {
                continue;
              }
              
              // Look up QID using reverse map (O(1) instead of O(n))
              const qidToUpdate = fieldNameToQid[fieldName];
              
              // Update the answer if we found the QID
              if (qidToUpdate && submission.answers[qidToUpdate]) {
                submission.answers[qidToUpdate].answer = value;
                if (submission.answers[qidToUpdate].text !== undefined) {
                  submission.answers[qidToUpdate].text = value;
                }
              }
            }
          }
          
          submissions.push(submission);
        } catch (error) {
          console.error('[JotFormCache] Failed to convert record to submission:', record.coreId, error);
        }
      }
      
      console.log(`[JotFormCache] ========== TRANSFORMATION COMPLETE ==========`);
      console.log(`[JotFormCache] Total input records: ${records.length}`);
      console.log(`[JotFormCache] ✓ Successfully converted: ${submissions.length}`);
      if (orphanedCount > 0) {
        console.log(`[JotFormCache] ℹ️  Skipped (Qualtrics-only): ${orphanedCount}`);
      }
      if (unexpectedMissingCount > 0) {
        console.warn(`[JotFormCache] ⚠️  Skipped (missing original): ${unexpectedMissingCount}`);
      }
      console.log(`[JotFormCache] ===============================================`);
      return submissions;
    }

    /**
     * Fetch Qualtrics data and merge with JotForm
     * @param {Object} credentials - Must include Qualtrics credentials
     * @returns {Promise<Object>} Merge statistics
     */
    async refreshWithQualtrics(credentials) {
      console.log('[JotFormCache] ========== STARTING QUALTRICS REFRESH ==========');
      
      // Validate required modules
      if (typeof window.QualtricsAPI === 'undefined') {
        throw new Error('QualtricsAPI module not loaded. Include qualtrics-api.js');
      }
      if (typeof window.QualtricsTransformer === 'undefined') {
        throw new Error('QualtricsTransformer module not loaded. Include qualtrics-transformer.js');
      }
      if (typeof window.DataMerger === 'undefined') {
        throw new Error('DataMerger module not loaded. Include data-merger.js');
      }

      // Validate Qualtrics credentials (support both qualtricsApiToken and qualtricsApiKey)
      const qualtricsApiToken = credentials.qualtricsApiToken || credentials.qualtricsApiKey;
      if (!qualtricsApiToken || !credentials.qualtricsDatacenter || !credentials.qualtricsSurveyId) {
        throw new Error('Missing Qualtrics credentials. Please ensure credentials.enc contains qualtricsApiToken (or qualtricsApiKey), qualtricsDatacenter, and qualtricsSurveyId');
      }
      
      // Normalize credentials to use qualtricsApiToken
      credentials.qualtricsApiToken = qualtricsApiToken;

      this.emitProgress('Starting Qualtrics integration...', 0);

      try {
        // PARALLEL OPTIMIZATION: Fetch JotForm and Qualtrics data simultaneously
        // This significantly reduces total sync time (30-40% faster)
        
        // Initialize Qualtrics modules first (needed for parallel fetch)
        const qualtricsAPI = new window.QualtricsAPI();
        const transformer = new window.QualtricsTransformer();
        const merger = new window.DataMerger();
        
        // Set up progress tracking for parallel operations
        // JotForm: 0-80%, Qualtrics: 0-60% (both contribute to combined progress)
        // Reserve 80-100% for post-processing
        let jotformProgress = 0;
        let qualtricsProgress = 0;
        let jotformMessage = 'Waiting to start...';
        let qualtricsMessage = 'Waiting to start...';
        let isUpdatingProgress = false; // Prevent recursive calls
        
        // Save original callback BEFORE defining the update function
        const originalJotformCallback = this.progressCallback;
        
        const updateCombinedProgress = () => {
          // Prevent infinite recursion
          if (isUpdatingProgress) return;
          
          try {
            isUpdatingProgress = true;
            
            // Combined progress weighted average
            // JotForm typically has more data, so weight it more heavily
            const combined = Math.round((jotformProgress * 0.6 + qualtricsProgress * 0.4));
            
            // Call the original callback directly to avoid triggering our own callback
            if (originalJotformCallback) {
              originalJotformCallback(
                `Fetching data from both sources...`,
                combined,
                {
                  // JotForm: scale 0-80 to 0-100
                  jotformProgress: Math.round((jotformProgress / 80) * 100),
                  // Qualtrics: scale 0-60 to 0-100  
                  qualtricsProgress: Math.round((qualtricsProgress / 60) * 100),
                  jotformMessage: jotformMessage,
                  qualtricsMessage: qualtricsMessage
                }
              );
            }
          } finally {
            isUpdatingProgress = false;
          }
        };
        
        // Set up progress callbacks for both operations
        this.setProgressCallback((msg, progress, details) => {
          // Only handle progress from JotForm's getAllSubmissions
          // Ignore our own emitProgress calls by checking the details object
          if (!details || !details.jotformProgress) {
            // This is from JotForm's internal progress, update our tracking
            jotformProgress = Math.min(progress, 80);
            jotformMessage = msg; // Capture the detailed message
            updateCombinedProgress();
          }
        });
        
        qualtricsAPI.setProgressCallback((msg, progress) => {
          // Qualtrics reports 0-100%, map to 0-60% of total
          qualtricsProgress = Math.min(progress * 0.6, 60);
          qualtricsMessage = msg; // Capture the detailed message
          updateCombinedProgress();
        });
        
        this.emitProgress('Starting parallel fetch: JotForm + Qualtrics...', 0);
        console.log('[JotFormCache] ========== PARALLEL FETCH STARTED ==========');
        
        try {
          // STEP 1: Fetch JotForm and Qualtrics data in PARALLEL
          const [jotformSubmissions, rawResponses] = await Promise.all([
            // Fetch JotForm submissions (0-50% progress)
            this.getAllSubmissions(credentials),
            
            // Fetch Qualtrics responses (0-50% progress)
            (async () => {
              await transformer.loadMapping();
              return await qualtricsAPI.fetchAllResponses(credentials);
            })()
          ]);
          
          console.log('[JotFormCache] ========== PARALLEL FETCH COMPLETE ==========');
          console.log(`[JotFormCache] JotForm: ${jotformSubmissions.length} submissions`);
          console.log(`[JotFormCache] Qualtrics: ${rawResponses.length} responses`);
          
          // STEP 2: Transform both datasets (80-85%)
          this.emitProgress('Transforming JotForm data...', 81, {
            jotformProgress: 100,
            qualtricsProgress: 5,
            jotformMessage: 'Transforming data...',
            qualtricsMessage: 'Transforming data...'
          });
          const jotformData = this.transformSubmissionsToRecords(jotformSubmissions);
          console.log('[JotFormCache] JotForm data transformed:', jotformData.length, 'records');

          this.emitProgress('Transforming Qualtrics data...', 83, {
            jotformProgress: 100,
            qualtricsProgress: 15,
            jotformMessage: 'Transforming data...',
            qualtricsMessage: 'Transforming data...'
          });
          const transformedData = transformer.transformBatch(rawResponses);
          console.log('[JotFormCache] Qualtrics data transformed:', transformedData.length, 'records');

          // STEP 3: Merge datasets (85-88%)
          this.emitProgress('Merging JotForm and Qualtrics data...', 85, {
            jotformProgress: 100,
            qualtricsProgress: 25,
            jotformMessage: 'Merging data...',
            qualtricsMessage: 'Merging data...'
          });
          const mergedData = merger.mergeDataSources(jotformData, transformedData);
          console.log('[JotFormCache] Data merged:', mergedData.length, 'records');

          // STEP 4: Validate merge (88-90%)
          this.emitProgress('Validating merged data...', 88, {
            jotformProgress: 100,
            qualtricsProgress: 40,
            jotformMessage: 'Validating data...',
            qualtricsMessage: 'Validating data...'
          });
          const validation = merger.validateMergedData(mergedData);

          // STEP 5: Cache Qualtrics data separately (90-92%)
          this.emitProgress('Caching Qualtrics responses...', 90, {
            jotformProgress: 100,
            qualtricsProgress: 60,
            jotformMessage: 'Caching data...',
            qualtricsMessage: 'Caching data...'
          });
          const qualtricsStorage = this.getQualtricsStorage();
          if (qualtricsStorage) {
            await qualtricsStorage.setItem('qualtrics_responses', {
              timestamp: Date.now(),
              responses: transformedData,
              surveyId: credentials.qualtricsSurveyId,
              count: transformedData.length
            });
            console.log('[JotFormCache] Qualtrics cache updated');
          }

          // STEP 6: Convert merged records back to submission format (92-95%)
          this.emitProgress('Converting merged data to cache format...', 92, {
            jotformProgress: 100,
            qualtricsProgress: 75,
            jotformMessage: 'Converting data...',
            qualtricsMessage: 'Converting data...'
          });
          const mergedSubmissions = this.transformRecordsToSubmissions(mergedData, jotformSubmissions);
          console.log('[JotFormCache] Converted', mergedSubmissions.length, 'records back to submission format');

          // STEP 7: Update main cache with merged data (95-98%)
          this.emitProgress('Updating main cache...', 95, {
            jotformProgress: 100,
            qualtricsProgress: 90,
            jotformMessage: 'Updating cache...',
            qualtricsMessage: 'Updating cache...'
          });
          await this.saveToCache(mergedSubmissions);
          this.cache = mergedSubmissions;
          console.log('[JotFormCache] Main cache updated with merged data');

          // STEP 8: Clear validation cache (98-100%)
          this.emitProgress('Clearing validation cache...', 98, {
            jotformProgress: 100,
            qualtricsProgress: 96,
            jotformMessage: 'Clearing validation cache...',
            qualtricsMessage: 'Clearing validation cache...'
          });
          await this.clearValidationCache();
          console.log('[JotFormCache] Validation cache cleared (will rebuild on demand)');

          this.emitProgress('Qualtrics integration complete!', 100, {
            jotformProgress: 100,
            qualtricsProgress: 100,
            jotformMessage: 'Complete!',
            qualtricsMessage: 'Complete!'
          });
          console.log('[JotFormCache] ========== QUALTRICS REFRESH COMPLETE ==========');

          return {
            success: true,
            stats: {
              ...validation,
              jotformRecords: jotformData.length,
              qualtricsResponses: rawResponses.length,
              transformedRecords: transformedData.length,
              mergedRecords: mergedData.length
            }
          };
        } finally {
          // Always restore original progress callback, even on error
          this.setProgressCallback(originalJotformCallback);
        }
      } catch (error) {
        console.error('[JotFormCache] Qualtrics refresh failed:', error);
        this.emitProgress('Qualtrics refresh failed: ' + error.message, 0);
        throw error;
      }
    }

    /**
     * Get Qualtrics cache statistics
     * @returns {Promise<Object>} Qualtrics cache stats
     */
    async getQualtricsStats() {
      const qualtricsStorage = this.getQualtricsStorage();
      if (!qualtricsStorage) {
        return { cached: false };
      }

      try {
        const cached = await qualtricsStorage.getItem('qualtrics_responses');
        if (!cached) {
          return { cached: false };
        }

        const age = Date.now() - cached.timestamp;
        const ageMinutes = Math.floor(age / 60000);

        return {
          cached: true,
          count: cached.count,
          surveyId: cached.surveyId,
          timestamp: cached.timestamp,
          age: age,
          ageMinutes: ageMinutes,
          ageHours: Math.floor(ageMinutes / 60)
        };
      } catch (error) {
        console.error('[JotFormCache] Failed to get Qualtrics stats:', error);
        return { cached: false, error: error.message };
      }
    }

    /**
     * Clear Qualtrics cache
     * 
     * Part of comprehensive cache deletion system.
     * Removes TGMD survey responses fetched from Qualtrics API.
     * Separate from JotForm cache to allow selective refresh of TGMD data.
     */
    async clearQualtricsCache() {
      const qualtricsStorage = this.getQualtricsStorage();
      if (qualtricsStorage) {
        await qualtricsStorage.removeItem('qualtrics_responses');
        console.log('[JotFormCache] Qualtrics cache cleared');
      }
    }

    /**
     * Get submissions for a specific student from cache (includes Qualtrics-only records)
     * @param {string} coreId - Student core ID (e.g., "C10947")
     * @returns {Promise<Array>} Array of submissions matching the student
     */
    async getStudentSubmissions(coreId) {
      const cached = await this.loadFromCache();
      if (!cached || !cached.submissions) {
        console.log('[JotFormCache] No cached data available for student lookup');
        return [];
      }

      // Extract numeric ID from core ID (e.g., "C10947" -> "10947")
      const numericId = coreId.replace(/^C/i, '');
      
      // Filter submissions where sessionkey contains the student ID
      const studentSubmissions = cached.submissions.filter(submission => {
        const sessionkey = submission.sessionkey;
        if (!sessionkey) return false;
        
        // sessionkey format: "10947_YYYYMMDD_HH_MM" or contains the ID
        return sessionkey.startsWith(numericId + '_') || 
               sessionkey.includes('_' + numericId + '_');
      });

      console.log(`[JotFormCache] Found ${studentSubmissions.length} submissions for ${coreId} in cache`);
      
      // Log if any are Qualtrics-only records
      const qualtricsOnly = studentSubmissions.filter(s => s._orphaned || (s._sources && s._sources.length === 1 && s._sources[0] === 'qualtrics'));
      if (qualtricsOnly.length > 0) {
        console.log(`[JotFormCache] - ${qualtricsOnly.length} of these are Qualtrics-only records (no JotForm data)`);
      }
      
      return studentSubmissions;
    }
  }

  // Export global instance and constant
  // STUDENT_ID_QID is exported so other modules can use the same constant
  // instead of hardcoding '20'. This makes it easier to update if the
  // JotForm question structure changes.
  window.JotFormCache = new JotFormCache();
  window.JotFormCache.STUDENT_ID_QID = STUDENT_ID_QID;
  console.log('[JotFormCache] Global cache manager initialized');
})();<|MERGE_RESOLUTION|>--- conflicted
+++ resolved
@@ -41,6 +41,11 @@
     storeName: 'student_validation'
   }) : null;
 
+  // Progress allocation (phase 1: fetch, phase 2: validation)
+  const FETCH_PHASE_END_PERCENT = 75; // Phase 1 target (fetching JotForm submissions)
+  const VALIDATION_PHASE_START_PERCENT = FETCH_PHASE_END_PERCENT; // Phase 2 starts exactly where fetch ends
+  const VALIDATION_PHASE_RANGE = 100 - VALIDATION_PHASE_START_PERCENT;
+
   /**
    * Global JotForm Cache Manager
    */
@@ -239,13 +244,14 @@
       const baseBatchSize = this.config.initialBatchSize;
       let currentBatchSize = baseBatchSize;
       
-      // Dynamic progress tracking with adaptive estimation
-      // Reserve 1-80% for fetching (79% range), 80-100% for post-processing
-      // We don't know total pages upfront, so we use adaptive increments
-      // that get smaller as we fetch more pages (asymptotic to 80%)
-      let currentProgress = 1; // Start at 1%
-      const FETCH_END_PERCENT = 80;
-      const FETCH_RANGE = FETCH_END_PERCENT - 1; // 79%
+  // Dynamic progress tracking
+  // Reserve 1-75% for fetching (74% range), 75-100% for post-processing
+    // Prefer precise progress using API-provided totals; fall back to
+    // adaptive estimation only if total count is unavailable.
+    let currentProgress = 1; // Start at 1%
+    const FETCH_END_PERCENT = FETCH_PHASE_END_PERCENT;
+  const FETCH_RANGE = FETCH_END_PERCENT - 1; // e.g. 74% when fetch cap is 75
+    let totalExpectedSubmissions = null;
 
       try {
         while (hasMore) {
@@ -335,27 +341,34 @@
             }
 
             allSubmissions.push(...result.content);
-            
-            // Progress AFTER successful fetch: Adaptive increment based on progress so far
-            // The closer we get to 80%, the smaller the increments (asymptotic approach)
-            // This creates smooth progress without knowing total pages upfront
+
+            if (typeof result.total === 'number' && !Number.isNaN(result.total)) {
+              if (!totalExpectedSubmissions || result.total > totalExpectedSubmissions) {
+                totalExpectedSubmissions = result.total;
+              }
+            }
+
+            // Progress AFTER successful fetch
+            const isLastPage = result.content.length < currentBatchSize;
             let downloadProgress;
-            
-            if (result.content.length < currentBatchSize) {
-              // Last page detected - jump to 80%
-              downloadProgress = FETCH_END_PERCENT;
+
+            if (totalExpectedSubmissions && totalExpectedSubmissions > 0) {
+              const cappedTotal = Math.max(totalExpectedSubmissions, allSubmissions.length);
+              const completionRatio = Math.min(allSubmissions.length / cappedTotal, 1);
+              if (isLastPage || completionRatio >= 1) {
+                downloadProgress = FETCH_END_PERCENT;
+              } else {
+                downloadProgress = 1 + completionRatio * FETCH_RANGE;
+                downloadProgress = Math.min(downloadProgress, FETCH_END_PERCENT - 1);
+              }
             } else {
-              // Calculate adaptive increment:
-              // - Early pages (1-10): larger increments (~7-10% per page)
-              // - Middle pages (11-20): medium increments (~3-5% per page)
-              // - Later pages (20+): smaller increments (~1-2% per page)
-              // Formula: increment = (80 - currentProgress) / (pageNum * 0.5 + 2)
-              // This creates a natural deceleration as we approach 80%
+              // Fallback: adaptive increment based on page count when total is unknown
               const remainingRange = FETCH_END_PERCENT - currentProgress;
               const adaptiveIncrement = remainingRange / (pageNum * 0.5 + 2);
               downloadProgress = Math.min(currentProgress + adaptiveIncrement, FETCH_END_PERCENT - 1);
-              currentProgress = downloadProgress;
-            }
+            }
+
+            currentProgress = Math.min(downloadProgress, FETCH_END_PERCENT);
             
             const downloadMessage = `Downloaded ${allSubmissions.length} submissions...`;
             this.emitProgress(downloadMessage, Math.round(downloadProgress), {
@@ -614,11 +627,7 @@
      * @param {boolean} forceRebuild - Force rebuild even if cache exists
      * @returns {Promise<Map>} - Map of coreId -> validation cache
      */
-<<<<<<< HEAD
     async buildStudentValidationCache(students, surveyStructure, credentials, forceRebuild = false) {
-=======
-    async buildStudentValidationCache(students, surveyStructure, forceRebuild = false, credentials = null) {
->>>>>>> 1e546fc4
       console.log('[JotFormCache] Building student validation cache...');
       
       if (!window.TaskValidator) {
@@ -645,9 +654,9 @@
         }
       }
       
-      console.log('[JotFormCache] Building fresh validation cache...');
-      const validationCache = new Map();
-      const submissions = await this.getAllSubmissions(credentials);
+  console.log('[JotFormCache] Building fresh validation cache...');
+  const validationCache = new Map();
+  const submissions = await this.getAllSubmissions(credentials);
       
       if (!submissions || submissions.length === 0) {
         console.warn('[JotFormCache] No submissions to validate');
@@ -691,8 +700,9 @@
           
           processed++;
           
-          // Report progress (70% to 100% = 30% range for validation, phase 2)
-          const validationProgress = 70 + Math.round((processed / totalStudents) * 30);
+          // Report progress (phase 2 picks up exactly where fetch ended)
+          const validationProgress = VALIDATION_PHASE_START_PERCENT +
+            Math.round((processed / totalStudents) * VALIDATION_PHASE_RANGE);
           const validationMessage = `Validating students (${processed}/${totalStudents})`;
           this.emitProgress(validationMessage, validationProgress, {
             jotformMessage: validationMessage,
@@ -1422,7 +1432,7 @@
           console.log(`[JotFormCache] Qualtrics: ${rawResponses.length} responses`);
           
           // STEP 2: Transform both datasets (80-85%)
-          this.emitProgress('Transforming JotForm data...', 81, {
+          this.emitProgress('Transforming JotForm data...', 78, {
             jotformProgress: 100,
             qualtricsProgress: 5,
             jotformMessage: 'Transforming data...',
@@ -1431,7 +1441,7 @@
           const jotformData = this.transformSubmissionsToRecords(jotformSubmissions);
           console.log('[JotFormCache] JotForm data transformed:', jotformData.length, 'records');
 
-          this.emitProgress('Transforming Qualtrics data...', 83, {
+          this.emitProgress('Transforming Qualtrics data...', 80, {
             jotformProgress: 100,
             qualtricsProgress: 15,
             jotformMessage: 'Transforming data...',
@@ -1441,7 +1451,7 @@
           console.log('[JotFormCache] Qualtrics data transformed:', transformedData.length, 'records');
 
           // STEP 3: Merge datasets (85-88%)
-          this.emitProgress('Merging JotForm and Qualtrics data...', 85, {
+          this.emitProgress('Merging JotForm and Qualtrics data...', 82, {
             jotformProgress: 100,
             qualtricsProgress: 25,
             jotformMessage: 'Merging data...',
@@ -1451,7 +1461,7 @@
           console.log('[JotFormCache] Data merged:', mergedData.length, 'records');
 
           // STEP 4: Validate merge (88-90%)
-          this.emitProgress('Validating merged data...', 88, {
+          this.emitProgress('Validating merged data...', 85, {
             jotformProgress: 100,
             qualtricsProgress: 40,
             jotformMessage: 'Validating data...',
@@ -1460,7 +1470,7 @@
           const validation = merger.validateMergedData(mergedData);
 
           // STEP 5: Cache Qualtrics data separately (90-92%)
-          this.emitProgress('Caching Qualtrics responses...', 90, {
+          this.emitProgress('Caching Qualtrics responses...', 87, {
             jotformProgress: 100,
             qualtricsProgress: 60,
             jotformMessage: 'Caching data...',
@@ -1478,7 +1488,7 @@
           }
 
           // STEP 6: Convert merged records back to submission format (92-95%)
-          this.emitProgress('Converting merged data to cache format...', 92, {
+          this.emitProgress('Converting merged data to cache format...', 90, {
             jotformProgress: 100,
             qualtricsProgress: 75,
             jotformMessage: 'Converting data...',
@@ -1488,7 +1498,7 @@
           console.log('[JotFormCache] Converted', mergedSubmissions.length, 'records back to submission format');
 
           // STEP 7: Update main cache with merged data (95-98%)
-          this.emitProgress('Updating main cache...', 95, {
+          this.emitProgress('Updating main cache...', 93, {
             jotformProgress: 100,
             qualtricsProgress: 90,
             jotformMessage: 'Updating cache...',
@@ -1499,7 +1509,7 @@
           console.log('[JotFormCache] Main cache updated with merged data');
 
           // STEP 8: Clear validation cache (98-100%)
-          this.emitProgress('Clearing validation cache...', 98, {
+          this.emitProgress('Clearing validation cache...', 97, {
             jotformProgress: 100,
             qualtricsProgress: 96,
             jotformMessage: 'Clearing validation cache...',
