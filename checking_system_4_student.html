--- conflicted
+++ resolved
@@ -17,14 +17,8 @@
 </head>
 <body class="min-h-screen hero-background">
     <div class="relative overflow-hidden">
-<<<<<<< HEAD
-        <!-- Animated Background Elements -->
-        <div id="background-circles"></div>
-        
-=======
         <!-- Decorative Background Elements -->
         <div id="background-circles"></div>
->>>>>>> d5930022
         <div class="fixed inset-x-0 top-0 h-32 bg-gradient-to-b from-white/70 to-transparent pointer-events-none"></div>
 
         <!-- Persistent Navigation Bar -->
@@ -275,10 +269,6 @@
             }
         }
     </script>
-<<<<<<< HEAD
-    
-=======
->>>>>>> d5930022
     <script>
       // Load background animation config and render
       (async () => {
@@ -331,11 +321,7 @@
             container.innerHTML = html;
           }
         } catch (error) {
-<<<<<<< HEAD
-          console.warn('[Background] Failed to load animation config:', error);
-=======
           console.error('[StudentPage] Failed to load background animation config:', error);
->>>>>>> d5930022
         }
       })();
     </script>
